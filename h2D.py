--- conflicted
+++ resolved
@@ -54,12 +54,7 @@
                 )
 
         ds = ds.squeeze(drop = True)
-<<<<<<< HEAD
-
-        return Case(ds)
-=======
         return Case(ds, casepath)
->>>>>>> 410ffd8e
 
 
 class Case:
