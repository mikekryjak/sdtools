--- conflicted
+++ resolved
@@ -18,11 +18,7 @@
 
 class Case:
 
-<<<<<<< HEAD
-    def __init__(self, casepath, gridfilepath = None, verbose = False, load = True, process = True):
-=======
     def __init__(self, casepath, gridfilepath, verbose = False, load = True, process = True):
->>>>>>> 61985c9f
         self.casename = casepath.split(os.path.sep)[-1]
         self.gridfilepath = gridfilepath
         self.casepath = casepath
@@ -37,15 +33,9 @@
 
         if load:
             self.load_dataset()
-<<<<<<< HEAD
         if process:
             self.unnormalise()
             self.derive_vars()
-=======
-        # if process:
-        #     self.extract_variables()
-        #     self.process_variables()
->>>>>>> 61985c9f
 
     def load_dataset(self):
         self.ds = xbout.load.open_boutdataset(
