import xarray as xr
import numpy as np
from hermes3.utils import *
import pandas as pd
import warnings
warnings.simplefilter('ignore', RuntimeWarning)


"""
Power in through X inner Pin = 162418.93698190025 W  [55238.53718922597 ion 107180.39979267426 electron]
Power out through X outer Pout,x 0.0 W [0.0 ion 0.0 electron]
Power out through lower sheath: Pout,d = 41805.580325914736 W [25543.116778984073 ion 16262.463546930667 electron]
Power out through upper sheath: Pout,u = 85927.55896679485 W [40862.03993701901 ion 45065.51902977584 electron]
Domain volume: 0.44588748805918543 m^3
Thermal energy content: 49.51050515563746 J
Energy confinement time: 0.00030483209701806415 s
Net power radiation: Prad = 26396.319077657958 W [26395.075399576534 excitation 1.2436780814237998 recombination]
Net input power Pnet = Pin - Pout,x - Pout,d - Pout,u - Prad = 8289.4786115327 W
------------
Particle flux in through X inner: 4.149953576517765e+19 /s
Particle flux out through X outer: 0.0 /s
Particle flux to lower sheath: 2.0381675806634667e+21 /s
Particle flux to upper sheath: 2.2985141232757716e+21 /s
Recycling fraction: 0.990430578354994
Total ionization rate: 4.290451033846074e+21 /s
Total recombination rate: -2.5038401874305984e+17 /s
Particle content: 2.169621801152505e+18
Particle throughput time: 0.05228062823230518 s
------------
"""

def calculate_heat_balance(ds, merge_targets = True):

    m = ds.metadata
    core = ds.hermesm.select_region("core_edge")
    sol = ds.hermesm.select_region("sol_edge")
    pfr = ds.hermesm.select_region("pfr_edge")
    domain = ds.hermesm.select_region("all_noguards")
    domain_volume = domain["dv"].values.sum()

    df = pd.DataFrame()
    hf = dict()

    # Radial and edge fluxes
    # The summing is clunky but there's apparently no other way in Xarray!
    net = dict()
    list_places = ["src", "core", "sol", "pfr"]
    for place in list_places:
        net[f"hf_int_{place}_net"] = 0

    for species in m["species"]:
        ds[f"hf_int_src_{species}"] = (domain[f"P{species}_src"] * domain["dv"]).sum(["x", "theta"]).squeeze() * 3/2
        ds[f"hf_int_core_{species}"] = core[f"hf_perp_tot_L_{species}"].sum("theta").squeeze()
        ds[f"hf_int_sol_{species}"] = sol[f"hf_perp_tot_R_{species}"].sum("theta").squeeze() * -1 # Positive flow at SOL leaves model
        ds[f"hf_int_pfr_{species}"] = pfr[f"hf_perp_tot_L_{species}"].sum("theta").squeeze()
        
        for place in list_places:
            net[f"hf_int_{place}_net"] += ds[f"hf_int_{place}_{species}"]
            
    for place in list_places:
        ds[f"hf_int_{place}_net"] = net[f"hf_int_{place}_net"]


    # Target fluxes
    for target_name in m["targets"]:
        net[target_name] = 0
    net["targets"] = 0

    for species in m["ion_species"]+m["neutral_species"]+["e"]:
        net[f"targets_{species}"] = 0
        for target_name in m["targets"]:
            ds[f"hf_int_{target_name}_{species}"] = ds[f"hf_{target_name}_{species}"].sum("x").squeeze()
            net[target_name] += ds[f"hf_int_{target_name}_{species}"] 
            net[f"targets_{species}"]  += ds[f"hf_int_{target_name}_{species}"] 
            
            
        ds[f"hf_int_targets_{species}"] = net[f"targets_{species}"]
            
    
    for target_name in m["targets"]:
        ds[f"hf_int_{target_name}_net"] = net[target_name]
        net["targets"] += net[target_name]
        
    ds[f"hf_int_targets_net"] = net["targets"]
        
        
    # Atomic reaction fluxes
        
    net_ex = 0
    net_rec = 0
    for ion in m["ion_species"]:
        if f"R{ion}_ex" in domain.data_vars:
            ds[f"hf_int_rad_ex_e"] = (domain[f"R{ion}_ex"] * domain["dv"]).sum(["x", "theta"]).squeeze()
            net_ex +=  ds[f"hf_int_rad_ex_e"]
            
        if f"R{ion}_rec" in domain.data_vars:
            ds[f"hf_int_rad_rec_e"] = (domain[f"R{ion}_rec"] * domain["dv"]).sum(["x", "theta"]).squeeze()       
            net_rec += ds[f"hf_int_rad_rec_e"]

    ds["hf_int_rad_ex_net"] = net_ex
    ds[f"hf_int_rad_rec_net"] = net_rec
    
    ds[f"hf_int_total_net"] = \
        ds["hf_int_src_net"] + ds["hf_int_core_net"] + ds["hf_int_sol_net"] + ds["hf_int_pfr_net"] \
            + ds["hf_int_targets_net"] + ds["hf_int_rad_ex_net"] + ds["hf_int_rad_rec_net"]
            
            
    return ds



def calculate_particle_balance(ds):
    m = ds.metadata
    
    core = ds.hermesm.select_region("core_edge")
    sol = ds.hermesm.select_region("sol_edge")
    pfr = ds.hermesm.select_region("pfr_edge")
    domain = ds.hermesm.select_region("all_noguards").squeeze()
    domain_volume = domain["dv"].values.sum()

    df = pd.DataFrame()
    pf = dict()

    # Radial and edge fluxes
    # The summing is clunky but there's apparently no other way in Xarray!
    net = dict()
    list_places = ["src", "core", "sol", "pfr"]
    for place in list_places:
        net[f"pf_int_{place}_net"] = 0

    for species in m["ion_species"] + m["neutral_species"]:
        ds[f"pf_int_src_{species}"] = (domain[f"S{species}_src"] * domain["dv"]).sum(["x", "theta"]).squeeze()
        ds[f"pf_int_core_{species}"] = core[f"pf_perp_diff_L_{species}"].sum("theta").squeeze()
        ds[f"pf_int_sol_{species}"] = sol[f"pf_perp_diff_R_{species}"].sum("theta").squeeze() * -1 # Positive is going right, which is flowing OUT
        ds[f"pf_int_pfr_{species}"] = pfr[f"pf_perp_diff_L_{species}"].sum("theta").squeeze()
    
        
        for place in list_places:
            net[f"pf_int_{place}_net"] += ds[f"pf_int_{place}_{species}"]
            
    for place in list_places:
        ds[f"pf_int_{place}_net"] = net[f"pf_int_{place}_net"]
    
    # for species in m["recycle_pair"]:
    #     ds[f"pf_int_recycle_sol_{species}"] = (domain[f"S{species}_sol_recycle"] * domain["dv"]).sum(["x", "theta"]).squeeze() 
    #     ds[f"pf_int_recycle_pfr_{species}"] = (domain[f"S{species}_pfr_recycle"] * domain["dv"]).sum(["x", "theta"]).squeeze() 
    #     ds[f"pf_int_recycle_target_{species}"] = (domain[f"S{species}_target_recycle"] * domain["dv"]).sum(["x", "theta"]).squeeze() 
        
    # Target fluxes
    for target_name in m["targets"]:
        net[target_name] = 0
    net["targets"] = 0

    for species in m["ion_species"]+m["neutral_species"]:
        net[f"targets_{species}"] = 0
        for target_name in m["targets"]:
            ds[f"pf_int_{target_name}_{species}"] = ds[f"pf_{target_name}_{species}"].sum("x").squeeze()
            net[target_name] += ds[f"pf_int_{target_name}_{species}"]
            net[f"targets_{species}"] += ds[f"pf_int_{target_name}_{species}"]
            
        ds[f"pf_int_targets_{species}"] = net[f"targets_{species}"]
            
    for target_name in m["targets"]:
        ds[f"pf_int_{target_name}_net"] = net[target_name]
        net["targets"] += net[target_name]
        
    ds[f"pf_int_targets_net"] = net["targets"]


    # Atomic reaction fluxes
    for ion in m["ion_species"]:
        
        if f"S{ion}_iz" in domain.data_vars:
            neutral = ion.split("+")[0]
            ds[f"pf_int_iz_{ion}"] = (domain[f"S{ion}_iz"] * domain["dv"]).sum(["x", "theta"]).squeeze()
            ds[f"pf_int_iz_{neutral}"] = ds[f"pf_int_iz_{ion}"] * -1
        
        if f"S{ion}_rec" in domain.data_vars:
            ds[f"pf_int_rec_{ion}"] = (domain[f"S{ion}_rec"] * domain["dv"]).sum(["x", "theta"]).squeeze()
            ds[f"pf_int_rec_{neutral}"] = ds[f"pf_int_rec_{ion}"] * -1

    # Note: no "net" ionisation or recombination since they net out to zero.
    
    ds[f"pf_int_total_net"] = \
        ds["pf_int_src_net"] + ds["pf_int_core_net"] + ds["pf_int_sol_net"] + ds["pf_int_pfr_net"] \
            + ds["pf_int_targets_net"]
            
    return ds
    
def show_heat_balance_table(ds):
    print("---------------------------------------")
    print("HEAT BALANCE")
    print("---------------------------------------")

    df = pd.DataFrame()
    m = ds.metadata

    if f"hf_int_{m['targets'][0]}" in ds.data_vars:
        merge_targets = False
    else:
        merge_targets = True

    last = ds.isel(t=-1)
    for species in m["species"]:
        df.loc["source", species] = last[f"hf_int_src_{species}"]
        df.loc["core", species] = last[f"hf_int_core_{species}"]
        df.loc["sol", species] = last[f"hf_int_sol_{species}"]
        df.loc["pfr", species] = last[f"hf_int_pfr_{species}"]
        if merge_targets is True:
            df.loc["targets", species] = last[f"hf_int_targets_{species}"]
        else:
            for target in m["targets"]:
                df.loc[target, species] = last[f"hf_int_{target}_{species}"]
        
        if "hf_int_rad_ex_e" in last.data_vars:
            df.loc["rad_ex", "e"] = last[f"hf_int_rad_ex_e"]
        if "hf_int_rad_rec_e" in last.data_vars:
            df.loc["rad_rec", "e"] = last[f"hf_int_rad_rec_e"]
        
    df["total"] = df.sum(axis=1)
    imbalance = df["total"].sum()
    imbalance_frac = imbalance / (df["total"]["source"] + df["total"]["core"])
    total_in = df["total"][df["total"]>0].sum()
    total_out = df["total"][df["total"]<0].sum()
    
    # print(f"Recycling fraction: {frec:.2%}")
    print(f"Domain volume: {ds['dv'].sum():.3e} [m3]")
    print(f"Power in: {total_in*1e-6:,.3f} [MW]")
    print(f"Power out: {total_out*1e-6:,.3f} [MW]")
    print(f"Power imbalance: {imbalance*1e-6:,.3f} [MW]")
    print(f"Power imbalance as frac of power in: {imbalance_frac:.2%}")
    print("---------------------------------------")
    print(f"Total fluxes in [MW]:")
    table = df.copy()*1e-6 # For display only

    def styler(s):
        if abs(s) < 0.01 or pd.isna(s):
            c =  "color: lightgrey"
        else:
            c =  "color: black"

        return c
        
    ts = table.style.format("{:.2f}")
    ts = ts.applymap(styler)
    display(ts)

def show_particle_balance_table(ds):
    print("---------------------------------------")
    print("PARTICLE BALANCE")
    print("---------------------------------------")

    df = pd.DataFrame()
    m = ds.metadata

    if f"pf_int_{m['targets'][0]}" in ds.data_vars:
        merge_targets = False
    else:
        merge_targets = True

    last = ds.isel(t=-1)
    for species in m["ion_species"] + m["neutral_species"]:
        df.loc["source", species] = last[f"pf_int_src_{species}"]
        df.loc["core", species] = last[f"pf_int_core_{species}"]
        df.loc["sol", species] = last[f"pf_int_sol_{species}"]
        df.loc["pfr", species] = last[f"pf_int_pfr_{species}"]
        if merge_targets is True:
            df.loc["targets", species] = last[f"pf_int_targets_{species}"]
        else:
            for target in m["targets"]:
                df.loc[target, species] = last[f"pf_int_{target}_{species}"]
        
    for species in m["ion_species"] + m["neutral_species"]:
        if f"pf_int_iz_{species}" in last.keys():
            df.loc["iz", species] = last[f"pf_int_iz_{species}"]
        if f"pf_int_rec_{species}" in last.keys():
            df.loc["rec", species] = last[f"pf_int_rec_{species}"]
        
    df["total"] = df.sum(axis=1)
    imbalance = df["total"].sum()
    imbalance_frac = imbalance / (df["total"]["source"] + df["total"]["core"])

    # print(f"Recycling fraction: {frec:.2%}")
    print(f"Domain volume: {ds['dv'].sum():.3e} [m3]")
    print(f"Particle imbalance: {imbalance:,.3e} [s-1]")
    print(f"Particle imbalance as frac of core + source: {imbalance_frac:.2%}")
    print("---------------------------------------")
    print(f"Total fluxes in [s-1]:")
    table = df.copy() # For display only

    def styler(s):
        if abs(s) < 0.01 or pd.isna(s):
            c =  "color: lightgrey"
        else:
            c =  "color: black"

        return c
        
    ts = table.style.format("{:.2e}")
    ts = ts.applymap(styler)
    display(ts)

def calculate_target_fluxes(ds):
    # ds = ds.copy() # This avoids accidentally messing up rest of dataset
    m = ds.metadata
    
    if "recycling" in ds.options.keys():
        ion = ds.options["recycling"]["species"]
        recycling = True
    else:
        ion = m["ion_species"][0] # TODO: Fix this - currently hardcoding the first ion species...
        recycling = False
    
    
    for name in m["targets"]:
        targetname = f"{name}_target"
<<<<<<< HEAD
=======
        # targetname = name
>>>>>>> 034147ed
        ds[f"hf_{targetname}_e"], ds[f"hf_{targetname}_{ion}"],  ds[f"pf_{targetname}_{ion}"] = sheath_boundary_simple(ds, ion, 
                                                                                target = name)
    
    # Get recycling fluxes
    if recycling is True:
<<<<<<< HEAD
        print(f"Calculating target recycling:")
        for name in m["targets"]:
            print(f"{name}")
            for species in m["recycle_pair"].values():
                targetname = f"{name}_target"
                target = ds.hermesm.select_region(targetname)
                ds[f"pf_recycle_{targetname}_{species}"] = (target[f"S{species}_target_recycle"] * target["dv"])   #[s-1]
                ds[f"hf_recycle_{targetname}_{species}"] = (target[f"E{species}_target_recycle"] * target["dv"])   #[W]
=======
        
        if "Sd_target_recycle" in ds.data_vars:
            print(f"Calculating target recycling:")
            for name in m["targets"]:
                print(f"{name}")
                for species in m["recycle_pair"].values():
                    targetname = f"{name}_target"
                    # targetname = name
                    target = ds.hermesm.select_region(targetname).squeeze()
                    ds[f"pf_recycle_{targetname}_{species}"] = (target[f"S{species}_target_recycle"] * target["dv"])   #[s-1]
                    ds[f"hf_recycle_{targetname}_{species}"] = (target[f"E{species}_target_recycle"] * target["dv"])   #[W]
>>>>>>> 034147ed
                
                # ds[f"pf_{target}_{species}"].attrs.update(
                #     {
                #     "units" : "s-1",
                #     "standard_name": f"target particle flux on {target} ({species})",
                #     "long_name": f"target particle flux on {target} ({species})",
                #     })
                
                # pf_int_recycle_target_{species}"
                
        else:
            
            for name in m["targets"]:
                targetname = f"{name}_target"
                # targetname = name
                neutral = ds.metadata["recycle_pair"][ion]
                
                if "target_recycle_multiplier" in ds.options[ion].keys():
                    option = "target_recycle_multiplier"
                elif "recycle_multiplier" in ds.options[ion].keys():   # Old recycle fag
                    option = "recycle_multiplier"
                else:
                    raise Exception("Target recycle multiplier not found in options")
                
                ds[f"pf_recycle_{targetname}_{neutral}"] = -ds[f"pf_{targetname}_{ion}"] * ds.options[ion][option]   # TODO generalise and check
                ds[f"pf_recycle_{targetname}_{neutral}"].attrs.update(
                        {
                        "standard_name": f"target particle flux on {targetname} ({neutral})",
                        "long_name": f"target particle flux on {targetname} ({neutral})",
                        })
                
                # Assume neutral heat loss to target is zero for now
                # TODO: fix this when neutral_gamma is used
                ds[f"hf_recycle_{targetname}_{neutral}"] = xr.zeros_like(ds[f"hf_{targetname}_{ion}"])
            
        
    return ds
        

def calculate_radial_fluxes(ds, force_neumann = False):   
    
    def zero_to_nan(x):
        return np.where(x==0, np.nan, x)

    m = ds.metadata
    Pnorm = m["Nnorm"] * m["Tnorm"] * constants("q_e")


    # HEAT FLUXES---------------------------------
    
    for name in m["charged_species"]:
        
        # Perpendicular heat diffusion (conduction)
        L, R  =  Div_a_Grad_perp_upwind_fast(ds, ds[f"N{name}"] * ds[f"anomalous_Chi_{name}"], constants("q_e") * ds[f"T{name}"])
        ds[f"hf_perp_diff_L_{name}"] = L 
        ds[f"hf_perp_diff_R_{name}"] = R

        # Perpendicular heat convection NOTE: 3/2 factor was initially omitted by accident
        L, R  =  Div_a_Grad_perp_upwind_fast(ds, constants("q_e") * ds[f"T{name}"] * ds[f"anomalous_D_{name}"], ds[f"N{name}"])
        ds[f"hf_perp_conv_L_{name}"] = L * 3/2
        ds[f"hf_perp_conv_R_{name}"] = R * 3/2

        # Total
        ds[f"hf_perp_tot_L_{name}"] = ds[f"hf_perp_conv_L_{name}"] + ds[f"hf_perp_diff_L_{name}"]
        ds[f"hf_perp_tot_R_{name}"] = ds[f"hf_perp_conv_R_{name}"] + ds[f"hf_perp_diff_R_{name}"]      
        
    for name in m["neutral_species"]:
        
        # Need to force guard cells to be the same as the final radial cells
        # Otherwise there are issues with extreme negative transport in the 
        # final radial cells, especially PFR and near targets.
        if force_neumann is True:
            Pd_fix = ds[f"P{name}"].copy()
            Pd_fix[{"x":1}] = Pd_fix[{"x":2}]
            Pd_fix[{"x":0}] = Pd_fix[{"x":2}]
            Pd_fix[{"x":-1}] = Pd_fix[{"x":-3}]
            Pd_fix[{"x":-2}] = Pd_fix[{"x":-3}]
            
            Nd_fix = ds[f"N{name}"].copy()
            Nd_fix[{"x":1}] = Nd_fix[{"x":2}]
            Nd_fix[{"x":0}] = Nd_fix[{"x":2}]
            Nd_fix[{"x":-1}] = Nd_fix[{"x":-3}]
            Nd_fix[{"x":-2}] = Nd_fix[{"x":-3}]
            
            Td_fix = ds[f"T{name}"].copy()
            Td_fix[{"x":1}] = Td_fix[{"x":2}]
            Td_fix[{"x":0}] = Td_fix[{"x":2}]
            Td_fix[{"x":-1}] = Td_fix[{"x":-3}]
            Td_fix[{"x":-2}] = Td_fix[{"x":-3}]
            
            Plim = Pd_fix.where(Pd_fix>0, 1e-8 * Pnorm)
            Td = Td_fix
            Nd = Nd_fix
            
        else:
            
            Plim = ds[f"P{name}"].where(ds[f"P{name}"]>0, 1e-8 * Pnorm)
            Td = ds[f"T{name}"]
            Nd = ds[f"N{name}"]
        
        # Plim = ds[f"P{name}"].where(ds[f"P{name}"]>0, 1e-8 * Pnorm) # Limit P to 1e-8 in normalised units
        
        # Perpendicular heat diffusion NOTE: 3/2 factor was initially omitted by accident
        L, R  =  Div_a_Grad_perp_fast(ds, ds[f"Dnn{name}"]*ds[f"P{name}"], np.log(Plim))
        ds[f"hf_perp_conv_L_{name}"] = L * 3/2
        ds[f"hf_perp_conv_R_{name}"] = R * 3/2
        
        # Perpendicular heat conduction NOTE: this is actually energy not pressure like above, so no factor needed
        L, R  =  Div_a_Grad_perp_fast(ds, ds[f"Dnn{name}"]*Nd, constants("q_e")*Td)
        ds[f"hf_perp_diff_L_{name}"] = L 
        ds[f"hf_perp_diff_R_{name}"] = R
        
        # Total
        ds[f"hf_perp_tot_L_{name}"] = ds[f"hf_perp_conv_L_{name}"] + ds[f"hf_perp_diff_L_{name}"]
        ds[f"hf_perp_tot_R_{name}"] = ds[f"hf_perp_conv_R_{name}"] + ds[f"hf_perp_diff_R_{name}"]   
        

    for name in m["neutral_species"] + m["charged_species"]:
        # Add metadata
        for side in ["L", "R"]:
            for kind in ["diff", "conv", "tot"]:
                
                da = ds[f"hf_perp_{kind}_{side}_{name}"]
                da.attrs["units"] = "W"
                da.attrs["standard_name"] = f"Perpendicular heat flux ({name})"
                
                kind_long = {"diff":"diffusive", "conv":"convective", "tot":"total"}[kind]
                side_long = {"L":"LHS cell face", "R":"RHS cell face"}[side]
                
                da.attrs["long_name"] = f"Perpendicular {kind_long} heat flux on {side_long} ({name})"
                da.attrs["source"] = "xHermes"
                da.attrs["conversion"] = ""
                         
    
    # PARTICLE FLUXES---------------------------------
       
    for name in m["charged_species"]:   
        # L, R  =  Div_a_Grad_perp_upwind_fast(ds, ds[f"anomalous_D_{name}"] * ds[f"N{name}"] / ds[f"N{name}"], ds[f"N{name}"])
        L, R  =  Div_a_Grad_perp_upwind_fast(ds, ds[f"anomalous_D_{name}"], ds[f"N{name}"])
        ds[f"pf_perp_diff_L_{name}"] = L 
        ds[f"pf_perp_diff_R_{name}"] = R
        
        
    for name in m["neutral_species"]:
        
        # Need to force guard cells to be the same as the final radial cells
        # Otherwise there are issues with extreme negative transport in the 
        # final radial cells, especially PFR and near targets.
        if force_neumann is True:
            Pd_fix = ds[f"P{name}"].copy()
            Pd_fix[{"x":1}] = Pd_fix[{"x":2}]
            Pd_fix[{"x":0}] = Pd_fix[{"x":2}]
            Pd_fix[{"x":-1}] = Pd_fix[{"x":-3}]
            Pd_fix[{"x":-2}] = Pd_fix[{"x":-3}]
            Plim = Pd_fix.where(Pd_fix>0, 1e-8 * Pnorm)
        else:
            Plim = ds[f"P{name}"].where(ds[f"P{name}"]>0, 1e-8 * Pnorm)
        
        L, R  =  Div_a_Grad_perp_fast(ds, ds[f"Dnn{name}"]*ds[f"N{name}"], np.log(Plim))
        ds[f"pf_perp_diff_L_{name}"] = L 
        ds[f"pf_perp_diff_R_{name}"] = R
        
        
        
    for name in m["neutral_species"] + m["charged_species"]:
        for side in ["L", "R"]:
                for kind in ["diff"]:
                    da = ds[f"pf_perp_{kind}_{side}_{name}"]
                    da.attrs["units"] = "s-1"
                    da.attrs["standard_name"] = f"Perpendicular particle flux ({name})"
                
                    kind_long = {"diff":"diffusive", "conv":"convective", "tot":"total"}[kind]
                    side_long = {"L":"LHS cell face", "R":"RHS cell face"}[side]
                    
                    da.attrs["long_name"] = f"Perpendicular diffusive particle flux on {side_long} ({name})"
                    da.attrs["source"] = "xHermes"
                    da.attrs["conversion"] = ""
                
                
        
    # for name in m["neutral_species"]:
        
        
    return ds
    

def sheath_boundary_simple(bd, species, target,
                           sheath_ion_polytropic=1.0, include_convective=True):
    """    
    Calculate the electron and ion heat flux at the sheath, using the formula used in the
    sheath_boundary_simple component for a user requested ion species.
    Takes the first domain cell and guard cell indices as the input. This is how
    you select which divertor you want to look at.
    
    y = final domain cell index
    y2 = second to final domain cell index
    yg = first guard cell index
    
    BOUT++ notation:
    y = final domain cell index
    ym = previous cell along poloidal
    yp = next cell along poloidal

    # Returns

    flux_down, flux_up

    With units of Watts, i.e the power flowing out of each cell

    Slices at lower Y and upper Y respectively, giving heat conduction through sheath.
    Note: These do *not* include the convective heat flux, since that would usually
    be calculated in the pressure evolution (evolve_pressure component).
    """
    
    m = bd.metadata
    bd = bd.isel(x = slice(m["MYG"], -m["MYG"])) # No radial guard cells allowed
    target_indices = dict()
    
    # TODO: Integrate with select_region
    if m["keep_yboundaries"] == 0:
        target_indices["inner_lower"] = dict(y = 0, y2 = 1, yg = None)
        target_indices["outer_lower"] = dict(y = -1, y2 = -2, yg = None)
        target_indices["inner_upper"] = dict(y = m["ny_inner"]-1, y2 = m["ny_inner"]-2, yg = None)
        target_indices["outer_upper"] = dict(y = m["ny_inner"]+1, y2 = m["ny_inner"]+2, yg = None)
    else:
        target_indices["inner_lower"] = dict(y = m["MYG"], y2 = m["MYG"]+1, yg = m["MYG"]-1)
        target_indices["outer_lower"] = dict(y = -m["MYG"]-1, y2 = -m["MYG"]-2, yg = -m["MYG"])
        target_indices["inner_upper"] = dict(y = m["ny_inner"] + m["MYG"]-1, y2 = m["ny_inner"], yg = m["ny_inner"] + m["MYG"])
        target_indices["outer_upper"] = dict(y = m["ny_inner"] + m["MYG"]*3, y2 = m["ny_inner"]+m["MYG"]*3+1, yg = m["ny_inner"] + m["MYG"]*3 - 1)
    
    idx = target_indices[target]
    y = idx["y"] # Final domain cell 
    y2 = idx["y2"] # Second to final domain cell
    yg = idx["yg"] # Inner guard cell
    
    reproduce_error = False  # There was a mistake in the original version of this code.
    
    if "sheath_boundary_simple" in bd.options.keys():
        if "gamma_e" in bd.options["sheath_boundary_simple"].keys():
            gamma_e = bd.options["sheath_boundary_simple"]["gamma_e"]
        else:
            gamma_e = 3.5   # Hermes-3 default
        
        if "gamma_e" in bd.options["sheath_boundary_simple"].keys():
            gamma_i = bd.options["sheath_boundary_simple"]["gamma_i"]
        else:
            gamma_i = 3.5   # Hermes-3 default
    else:
        print("Warning: sheath_boundary_simple not found in settings. Assuming it is enabled")
        gamma_i = 3.5
        gamma_e = 3.5
        
    Zi = bd.options[f"{species}"]["charge"]
    AA = bd.options[f"{species}"]["AA"]

    Ne = bd["Ne"]
    Te = bd["Te"]
    Ti = bd[f"T{species}"]
    Vi = bd[f"V{species}"]
    
    if not include_convective:
        gamma_e = gamma_e - 2.5
        gamma_i = gamma_i - 3.5
    
    J = bd['J']
    dx = bd['dx']
    dy = bd['dy']
    dz = bd['dz']
    g_22 = bd['g_22']


    if m["keep_yboundaries"] == 1:
        Ne_g = Ne.isel(theta=yg)
        Te_g = Te.isel(theta=yg)
        Ti_g = Ti.isel(theta=yg)
    else:
        print("Warning: Y guard cells not present, extrapolating!")
        yg = y
        Ne_g = Ne.isel(theta=y)**2 / Ne.isel(theta=y2)
        Te_g = Te.isel(theta=y)**2 / Te.isel(theta=y2)
        Ti_g = Ti.isel(theta=y)**2 / Ti.isel(theta=y2)

    # Guard replace
    nesheath = 0.5 * (Ne.isel(theta=y) + Ne_g)
    tesheath = 0.5 * (Te.isel(theta=y) + Te_g)
    tisheath = 0.5 * (Ti.isel(theta=y) + Ti_g)

    qe = 1.602e-19 # Elementary charge [C]
    mp = 1.67e-27 # Proton mass [kg]
    me = 9.11e-31 # Electron mass [kg]
    
    # Ion flow speed
    C_i = np.sqrt((sheath_ion_polytropic * qe * tisheath + Zi * qe * tesheath) / (AA * mp))

    vesheath = C_i  # Assuming no current
    
    # Allow to go supersonic based on final cell value
    # Note in this function V is always positive, in Hermes-3 there is a vertical direction dependency
    
    vesheath = np.where(vesheath > abs(Vi.isel(theta=y)), vesheath, abs(Vi.isel(theta=y)))
    
    # Parallel heat flux in W/m^2.
    # Note: Corrected for 5/2Pe convective thermal flux, and small electron kinetic energy flux
    # so gamma_e is the total *energy* flux coefficient.
    if reproduce_error is True:
        if y == -1:
            q_e = (gamma_e * qe * tesheath - 0.5 * me * vesheath**2) * nesheath * vesheath
        else:
            q_e = ((gamma_e - 2.5) * qe * tesheath - 0.5 * me * vesheath**2) * nesheath * vesheath
    else:
        q_e = (gamma_e * qe * tesheath - 0.5 * me * vesheath**2) * nesheath * vesheath
    q_i = gamma_i * qe * tisheath * nesheath * vesheath

    # Multiply by cell area to get power
    hf_e = q_e * dx.isel(theta=y) * dz.isel(theta=y) * (J.isel(theta=y) + J.isel(theta=yg)) / (np.sqrt(g_22.isel(theta=y)) + np.sqrt(g_22.isel(theta=yg)))
    hf_i = q_i * dx.isel(theta=y) * dz.isel(theta=y) * (J.isel(theta=y) + J.isel(theta=yg)) / (np.sqrt(g_22.isel(theta=y)) + np.sqrt(g_22.isel(theta=yg)))

    # Ion flux [s-1]
    pf_i = nesheath * vesheath * dx.isel(theta=y) * dz.isel(theta=y) * (J.isel(theta=y) + J.isel(theta=yg)) / (np.sqrt(g_22.isel(theta=y)) + np.sqrt(g_22.isel(theta=yg)))
    
    # Diagnostic prints
    # if target == "outer_lower":
    #     factor = (J.isel(theta=y) + J.isel(theta=yg)) #/ (np.sqrt(g_22.isel(theta=y)) + np.sqrt(g_22.isel(theta=yg)))
        
    # print(nesheath.isel(t=-1).mean().values)
    # print(vesheath.mean())
        # print(dx.mean().values)
        # print(g_22.isel(theta=y).mean().values)
        # print(g_22.isel(theta=yg).mean().values)
        
        # print(J.isel(theta=y).mean().values)
        # print(J.isel(theta=yg).mean().values)
        
        # print(dx.isel(theta=y).mean().values)
        # print(dx.isel(theta=yg).mean().values)
        
        # print(dz.mean().values)
        # print(factor.mean().values)

        # print(J.isel(theta=y).mean().values)
        # print(f"nesheath: {nesheath.isel(t=-1).sum():.3e}")
        # print(f"vesheath: {vesheath.isel(t=-1).sum():.3e}")
        # print(f"dx: {dx.isel(t=-1).sum():.3e}")
        # print(f"dz: {dz.isel(t=-1).sum():.3e}")
    
    # Negative means leaving the model
    hf_e *= -1
    hf_i *= -1
    pf_i *= -1
    
    hf_i.attrs["units"] = "W"
    hf_e.attrs["units"] = "W"
    pf_i.attrs["units"] = "s-1"
    
    hf_i.attrs["standard_name"] = f"target heat flux ({species})"
    hf_e.attrs["standard_name"] = f"target heat flux ({species})"
    pf_i.attrs["standard_name"] = f"target particle flux ({species})"
    
    hf_i.attrs["long_name"] = f"target heat flux ({species})"
    hf_e.attrs["long_name"] = f"target heat flux ({species})"
    pf_i.attrs["long_name"] = f"target particle flux ({species})"

    return hf_e.squeeze(), hf_i.squeeze(),  pf_i.squeeze(), 
    
def sheath_boundary_simple_original(bd, gamma_e, gamma_i, Ne, Te, Ti, Zi=1, AA=1, sheath_ion_polytropic=1.0,
                           include_convective=True):
    """
    Calculate the electron and ion heat flux at the sheath, using the formula used in the
    sheath_boundary_simple component, assuming a single ion species
    with charge Zi (hydrogen=1) and atomic mass AA (hydrogen=1)

    # Returns

    flux_down, flux_up

    With units of Watts, i.e the power flowing out of each cell

    Slices at lower Y and upper Y respectively, giving heat conduction through sheath.
    Note: These do *not* include the convective heat flux, since that would usually
    be calculated in the pressure evolution (evolve_pressure component).
    """

    if not include_convective:
        gamma_e = gamma_e - 2.5
        gamma_i = gamma_i - 3.5
    
    J = bd['J']
    dx = bd['dx']
    dy = bd['dy']
    dz = bd['dz']
    g_22 = bd['g_22']

    # Lower y
    if bd.metadata["keep_yboundaries"]:
        y = 2 # First point in the domain
        ym = y - 1
        Ne_m = Ne.isel(theta=ym)
        Te_m = Te.isel(theta=ym)
        Ti_m = Ti.isel(theta=ym)
    else:
        y = 0
        ym = y # Same metric tensor component in boundary cells as in domain
        yp = y + 1 # For extrapolating boundary
        
        Ne_m = Ne.isel(theta=y)**2 / Ne.isel(theta=yp)
        Te_m = Te.isel(theta=y)**2 / Te.isel(theta=yp)
        Ti_m = Ti.isel(theta=y)**2 / Ti.isel(theta=yp)

    nesheath = 0.5 * (Ne.isel(theta=y) + Ne_m)
    tesheath = 0.5 * (Te.isel(theta=y) + Te_m)
    tisheath = 0.5 * (Ti.isel(theta=y) + Ti_m)

    qe = 1.602e-19 # Elementary charge [C]
    mp = 1.67e-27 # Proton mass [kg]
    me = 9.11e-31 # Electron mass [kg]
    
    # Ion flow speed
    C_i = np.sqrt((sheath_ion_polytropic * qe * tisheath + Zi * qe * tesheath) / (AA * mp))

    vesheath = C_i  # Assuming no current

    # Parallel heat flux in W/m^2.
    # Note: Corrected for 5/2Pe convective thermal flux, and small electron kinetic energy flux
    # so gamma_e is the total *energy* flux coefficient.
    q_e = ((gamma_e - 2.5) * qe * tesheath - 0.5 * me * vesheath**2) * nesheath * vesheath
    q_i = gamma_i * qe * tisheath * nesheath * vesheath

    # Multiply by cell area to get power
    flux_down_e = q_e * dx.isel(theta=y) * dz.isel(theta=y) * (J.isel(theta=y) + J.isel(theta=ym)) / (np.sqrt(g_22.isel(theta=y)) + np.sqrt(g_22.isel(theta=ym)))
    flux_down_i = q_i * dx.isel(theta=y) * dz.isel(theta=y) * (J.isel(theta=y) + J.isel(theta=ym)) / (np.sqrt(g_22.isel(theta=y)) + np.sqrt(g_22.isel(theta=ym)))

    ions_down = nesheath * vesheath * dx.isel(theta=y) * dz.isel(theta=y) * (J.isel(theta=y) + J.isel(theta=ym)) / (np.sqrt(g_22.isel(theta=y)) + np.sqrt(g_22.isel(theta=ym)))
    
    # Repeat for upper Y boundary
    if bd.metadata["keep_yboundaries"] == 1:
        y = -3 # First point in the domain
        yp = y + 1
        Ne_p = Ne.isel(theta=yp)
        Te_p = Te.isel(theta=yp)
        Ti_p = Ti.isel(theta=yp)
    else:
        y = -1
        yp = y # Same metric tensor component in boundary cells as in domain
        ym = y - 1 # For extrapolating boundary
        
        Ne_p = Ne.isel(theta=y)**2 / Ne.isel(theta=ym)
        Te_p = Te.isel(theta=y)**2 / Te.isel(theta=ym)
        Ti_p = Ti.isel(theta=y)**2 / Ti.isel(theta=ym)

    nesheath = 0.5 * (Ne.isel(theta=y) + Ne_p)
    tesheath = 0.5 * (Te.isel(theta=y) + Te_p)
    tisheath = 0.5 * (Ti.isel(theta=y) + Ti_p)
    C_i = np.sqrt((sheath_ion_polytropic * qe * tisheath + Zi * qe * tesheath) / (AA * mp))
    vesheath = C_i
    
    q_e = (gamma_e * qe * tesheath - 0.5 * me * vesheath**2) * nesheath * vesheath
    q_i = gamma_i * qe * tisheath * nesheath * vesheath

    flux_up_e = q_e * dx.isel(theta=y) * dz.isel(theta=y) * (J.isel(theta=y) + J.isel(theta=yp)) / (np.sqrt(g_22.isel(theta=y)) + np.sqrt(g_22.isel(theta=yp)))
    flux_up_i = q_i * dx.isel(theta=y) * dz.isel(theta=y) * (J.isel(theta=y) + J.isel(theta=yp)) / (np.sqrt(g_22.isel(theta=y)) + np.sqrt(g_22.isel(theta=yp)))

    ions_up = nesheath * vesheath * dx.isel(theta=y) * dz.isel(theta=y) * (J.isel(theta=y) + J.isel(theta=yp)) / (np.sqrt(g_22.isel(theta=y)) + np.sqrt(g_22.isel(theta=yp)))

    return flux_down_e, flux_up_e, flux_down_i, flux_up_i, ions_down, ions_up

def Div_a_Grad_perp_upwind_fast(ds, a, f):
    """
    AUTHOR: M KRYJAK 15/03/2023
    Rewrite of Div_a_Grad_perp_upwind but using fast Xarray functions
    Runs very fast, but cannot be easily verified against the code
    Full comments available in the slower version
    
    Parameters
    ----------
    bd : xarray.Dataset
        Dataset with the simulation results for geometrical info
    a : np.array
        First term in the derivative equation, e.g. chi * N
    f : np.array
        Second term in the derivative equation, e.g. q_e * T
    
    Returns
    ----------
    Tuple of two quantities:
    (F_L, F_R)
    These are the flow into the cell from the left (x-1),
    and the flow out of the cell to the right (x+1). 
    NOTE: *NOT* the flux; these are already integrated over cell boundaries

    Example
    ----------
    F_L, F_R = Div_a_Grad_perp_upwind(ds, chi * N, e * T)
    - chi is the heat diffusion in m^2/2
    - N is density in m^-3
    - T is temperature in eV
    Then F_L and F_R would have units of Watts,
    The time-derivative of the pressure in that cell would be:
    d/dt (3/2 P) = (F_L - F_R) / V
    where V = dx * dy * dz * J is the volume of the cell
    
    """
    
    J = ds["J"] # Jacobian
    g11 = ds["g11"]
    dx = ds["dx"]
    dy = ds["dy"]
    dz = ds["dz"]
    
    # f = f[i], fp = f[i+1]
    ap = a.shift(x=-1)
    fp = f.shift(x=-1)
    Jp = J.shift(x=-1)
    g11p = g11.shift(x=-1)
    dxp = dx.shift(x=-1)
    

    gradient = (fp - f) * (J*g11 + Jp*g11p) / (dx + dxp)
    
    # Upwind scheme: if gradient positive, yield a[i+1]. If gradient negative, yield a[i]
    # xr.where: where true, yield a, else yield something else
    flux = -gradient * a.where(gradient<0, ap)
    flux *= dy * dz
    
    F_R = flux
    F_L = flux.shift(x=1)  # the shift of 1 index to get F_L because the left flux at cell X is the same as the right flux at cell X-1.
    
    return F_L, F_R



def Div_a_Grad_perp_fast_broken(ds, a, f):
    """
    MK: Tried to reproduce what's in the code.
    Gives nonsense answers, not sure why.
    ----------
    -
    
    """
    result = xr.zeros_like(a)
    J = ds["J"]
    g11 = ds["g11"]
    dx = ds["dx"]
    dy = ds["dy"]
    dz = ds["dz"]
    
    # f = f[i], fp = f[i+1]
    ap = a.shift(x=-1)
    fp = f.shift(x=-1)
    Jp = J.shift(x=-1)
    g11p = g11.shift(x=-1)
    dxp = dx.shift(x=-1)
    resultp = result.shift(x=-1)
    
    # fout = 0.5 * (a + ap) * (J*g11 + Jp*g11p) * (fp - f)/(dx + dxp)
    fout = (fp - f) * (J*g11 + Jp*g11p) / (dx + dxp) * 0.5 * (a + ap)
    result -= fout #/ (dx*J) # No need to divide by length since we want flux
    resultp += fout #/ (dxp*Jp)
    
    result *= dy*dz
    
    
    
    F_R = result
    F_L = result.shift(x=1)  # the shift of 1 index to get F_L because the left flux at cell X is the same as the right flux at cell X-1.
    
    return F_L, F_R

def Div_a_Grad_perp_fast(ds, a, f):
    """
    AUTHOR: M KRYJAK 30/03/2023
    Reproduction of Div_a_Grad_perp from fv_ops.cxx in Hermes-3
    This is used in neutral parallel transport operators but not in 
    plasma anomalous diffusion
    
    Parameters
    ----------
    bd : xarray.Dataset
        Dataset with the simulation results for geometrical info
    a : np.array
        First term in the derivative equation, e.g. chi * N
    f : np.array
        Second term in the derivative equation, e.g. q_e * T
    
    Returns
    ----------
    Tuple of two quantities:
    (F_L, F_R)
    These are the flow into the cell from the left (x-1),
    and the flow out of the cell to the right (x+1). 
    NOTE: *NOT* the flux; these are already integrated over cell boundaries

    Example
    ----------
    -
    
    """
    result = xr.zeros_like(a)
    J = ds["J"]
    g11 = ds["g11"]
    dx = ds["dx"]
    dy = ds["dy"]
    dz = ds["dz"]
    
    # f = f[i], fp = f[i+1]
    ap = a.shift(x=-1)
    fp = f.shift(x=-1)
    Jp = J.shift(x=-1)
    g11p = g11.shift(x=-1)
    dxp = dx.shift(x=-1)
    resultp = result.shift(x=-1)
    
    gradient = (fp - f) * (J*g11 + Jp*g11p) / (dx + dxp)
    
    # Upwind scheme: if gradient positive, yield a[i+1]. If gradient negative, yield a[i]
    # xr.where: where true, yield a, else yield something else
    flux = -gradient * 0.5 * (a + ap)
    flux *= dy * dz
    
    F_R = flux
    F_L = flux.shift(x=1)  # the shift of 1 index to get F_L because the left flux at cell X is the same as the right flux at cell X-1.
    
    return F_L, F_R


def Div_a_Grad_perp_upwind(bd, a, f):
    """
    AUTHOR: B DUDSON 2023
    Reproduction of the same function within Hermes-3 
    Used to calculate perpendicular fluxes
    Runs very slow, but can be easily verified against the code
    
    # Returns

    Tuple of two quantities:
    (F_L, F_R)

    These are the flow into the cell from the left (x-1),
    and the flow out of the cell to the right (x+1). 

    Note: *NOT* the flux; these are already integrated over cell boundaries

    # Example

    F_L, F_R = Div_a_Grad_perp_upwind(chi * N, e * T)

    - chi is the heat diffusion in m^2/2
    - N is density in m^-3
    - T is temperature in eV

    Then F_L and F_R would have units of Watts,

    The time-derivative of the pressure in that cell would be:

    d/dt (3/2 P) = (F_L - F_R) / V

    where V = dx * dy * dz * J is the volume of the cell
    
    """

    J = bd["J"] # Jacobian
    g11 = bd["g11"]
    dx = bd["dx"]
    dy = bd["dy"]
    dz = bd["dz"]

    F_R = xr.zeros_like(f) # Flux to the right
    F_L = xr.zeros_like(f) # Flux from the left

    for x in bd.x[:-1]:
        xp = x + 1  # The next X cell
        # Note: Order of array operations matters for shape of the result
        gradient = (f.isel(x=xp) - f.isel(x=x)) * (J.isel(x=x) * g11.isel(x=x) + J.isel(x=xp) * g11.isel(x=xp))  / (dx.isel(x=x) + dx.isel(x=xp))

        flux = -gradient * 0.5*(a.isel(x=x) + a.isel(x=xp))
        
        # if gradient > 0:
        #     # Flow from x+1 to x
        #     flux = -gradient * a.isel(x=xp)  # Note: Negative flux = flow into this cell from right
        # else:
        #     # Flow from x to x+1
        #     flux = -gradient * a.isel(x=x)  # Positive flux => Flow from this cell to the right

        # Need to multiply by dy * dz because these are assumed constant in X in the calculation
        # of flux and cell volume.
        flux *= dy.isel(x=x) * dz.isel(x=x)

        F_R[dict(x=x)] = flux
        F_L[dict(x=xp)] = flux

    return F_L, F_R<|MERGE_RESOLUTION|>--- conflicted
+++ resolved
@@ -1,1037 +1,1023 @@
-import xarray as xr
-import numpy as np
-from hermes3.utils import *
-import pandas as pd
-import warnings
-warnings.simplefilter('ignore', RuntimeWarning)
-
-
-"""
-Power in through X inner Pin = 162418.93698190025 W  [55238.53718922597 ion 107180.39979267426 electron]
-Power out through X outer Pout,x 0.0 W [0.0 ion 0.0 electron]
-Power out through lower sheath: Pout,d = 41805.580325914736 W [25543.116778984073 ion 16262.463546930667 electron]
-Power out through upper sheath: Pout,u = 85927.55896679485 W [40862.03993701901 ion 45065.51902977584 electron]
-Domain volume: 0.44588748805918543 m^3
-Thermal energy content: 49.51050515563746 J
-Energy confinement time: 0.00030483209701806415 s
-Net power radiation: Prad = 26396.319077657958 W [26395.075399576534 excitation 1.2436780814237998 recombination]
-Net input power Pnet = Pin - Pout,x - Pout,d - Pout,u - Prad = 8289.4786115327 W
-------------
-Particle flux in through X inner: 4.149953576517765e+19 /s
-Particle flux out through X outer: 0.0 /s
-Particle flux to lower sheath: 2.0381675806634667e+21 /s
-Particle flux to upper sheath: 2.2985141232757716e+21 /s
-Recycling fraction: 0.990430578354994
-Total ionization rate: 4.290451033846074e+21 /s
-Total recombination rate: -2.5038401874305984e+17 /s
-Particle content: 2.169621801152505e+18
-Particle throughput time: 0.05228062823230518 s
-------------
-"""
-
-def calculate_heat_balance(ds, merge_targets = True):
-
-    m = ds.metadata
-    core = ds.hermesm.select_region("core_edge")
-    sol = ds.hermesm.select_region("sol_edge")
-    pfr = ds.hermesm.select_region("pfr_edge")
-    domain = ds.hermesm.select_region("all_noguards")
-    domain_volume = domain["dv"].values.sum()
-
-    df = pd.DataFrame()
-    hf = dict()
-
-    # Radial and edge fluxes
-    # The summing is clunky but there's apparently no other way in Xarray!
-    net = dict()
-    list_places = ["src", "core", "sol", "pfr"]
-    for place in list_places:
-        net[f"hf_int_{place}_net"] = 0
-
-    for species in m["species"]:
-        ds[f"hf_int_src_{species}"] = (domain[f"P{species}_src"] * domain["dv"]).sum(["x", "theta"]).squeeze() * 3/2
-        ds[f"hf_int_core_{species}"] = core[f"hf_perp_tot_L_{species}"].sum("theta").squeeze()
-        ds[f"hf_int_sol_{species}"] = sol[f"hf_perp_tot_R_{species}"].sum("theta").squeeze() * -1 # Positive flow at SOL leaves model
-        ds[f"hf_int_pfr_{species}"] = pfr[f"hf_perp_tot_L_{species}"].sum("theta").squeeze()
-        
-        for place in list_places:
-            net[f"hf_int_{place}_net"] += ds[f"hf_int_{place}_{species}"]
-            
-    for place in list_places:
-        ds[f"hf_int_{place}_net"] = net[f"hf_int_{place}_net"]
-
-
-    # Target fluxes
-    for target_name in m["targets"]:
-        net[target_name] = 0
-    net["targets"] = 0
-
-    for species in m["ion_species"]+m["neutral_species"]+["e"]:
-        net[f"targets_{species}"] = 0
-        for target_name in m["targets"]:
-            ds[f"hf_int_{target_name}_{species}"] = ds[f"hf_{target_name}_{species}"].sum("x").squeeze()
-            net[target_name] += ds[f"hf_int_{target_name}_{species}"] 
-            net[f"targets_{species}"]  += ds[f"hf_int_{target_name}_{species}"] 
-            
-            
-        ds[f"hf_int_targets_{species}"] = net[f"targets_{species}"]
-            
-    
-    for target_name in m["targets"]:
-        ds[f"hf_int_{target_name}_net"] = net[target_name]
-        net["targets"] += net[target_name]
-        
-    ds[f"hf_int_targets_net"] = net["targets"]
-        
-        
-    # Atomic reaction fluxes
-        
-    net_ex = 0
-    net_rec = 0
-    for ion in m["ion_species"]:
-        if f"R{ion}_ex" in domain.data_vars:
-            ds[f"hf_int_rad_ex_e"] = (domain[f"R{ion}_ex"] * domain["dv"]).sum(["x", "theta"]).squeeze()
-            net_ex +=  ds[f"hf_int_rad_ex_e"]
-            
-        if f"R{ion}_rec" in domain.data_vars:
-            ds[f"hf_int_rad_rec_e"] = (domain[f"R{ion}_rec"] * domain["dv"]).sum(["x", "theta"]).squeeze()       
-            net_rec += ds[f"hf_int_rad_rec_e"]
-
-    ds["hf_int_rad_ex_net"] = net_ex
-    ds[f"hf_int_rad_rec_net"] = net_rec
-    
-    ds[f"hf_int_total_net"] = \
-        ds["hf_int_src_net"] + ds["hf_int_core_net"] + ds["hf_int_sol_net"] + ds["hf_int_pfr_net"] \
-            + ds["hf_int_targets_net"] + ds["hf_int_rad_ex_net"] + ds["hf_int_rad_rec_net"]
-            
-            
-    return ds
-
-
-
-def calculate_particle_balance(ds):
-    m = ds.metadata
-    
-    core = ds.hermesm.select_region("core_edge")
-    sol = ds.hermesm.select_region("sol_edge")
-    pfr = ds.hermesm.select_region("pfr_edge")
-    domain = ds.hermesm.select_region("all_noguards").squeeze()
-    domain_volume = domain["dv"].values.sum()
-
-    df = pd.DataFrame()
-    pf = dict()
-
-    # Radial and edge fluxes
-    # The summing is clunky but there's apparently no other way in Xarray!
-    net = dict()
-    list_places = ["src", "core", "sol", "pfr"]
-    for place in list_places:
-        net[f"pf_int_{place}_net"] = 0
-
-    for species in m["ion_species"] + m["neutral_species"]:
-        ds[f"pf_int_src_{species}"] = (domain[f"S{species}_src"] * domain["dv"]).sum(["x", "theta"]).squeeze()
-        ds[f"pf_int_core_{species}"] = core[f"pf_perp_diff_L_{species}"].sum("theta").squeeze()
-        ds[f"pf_int_sol_{species}"] = sol[f"pf_perp_diff_R_{species}"].sum("theta").squeeze() * -1 # Positive is going right, which is flowing OUT
-        ds[f"pf_int_pfr_{species}"] = pfr[f"pf_perp_diff_L_{species}"].sum("theta").squeeze()
-    
-        
-        for place in list_places:
-            net[f"pf_int_{place}_net"] += ds[f"pf_int_{place}_{species}"]
-            
-    for place in list_places:
-        ds[f"pf_int_{place}_net"] = net[f"pf_int_{place}_net"]
-    
-    # for species in m["recycle_pair"]:
-    #     ds[f"pf_int_recycle_sol_{species}"] = (domain[f"S{species}_sol_recycle"] * domain["dv"]).sum(["x", "theta"]).squeeze() 
-    #     ds[f"pf_int_recycle_pfr_{species}"] = (domain[f"S{species}_pfr_recycle"] * domain["dv"]).sum(["x", "theta"]).squeeze() 
-    #     ds[f"pf_int_recycle_target_{species}"] = (domain[f"S{species}_target_recycle"] * domain["dv"]).sum(["x", "theta"]).squeeze() 
-        
-    # Target fluxes
-    for target_name in m["targets"]:
-        net[target_name] = 0
-    net["targets"] = 0
-
-    for species in m["ion_species"]+m["neutral_species"]:
-        net[f"targets_{species}"] = 0
-        for target_name in m["targets"]:
-            ds[f"pf_int_{target_name}_{species}"] = ds[f"pf_{target_name}_{species}"].sum("x").squeeze()
-            net[target_name] += ds[f"pf_int_{target_name}_{species}"]
-            net[f"targets_{species}"] += ds[f"pf_int_{target_name}_{species}"]
-            
-        ds[f"pf_int_targets_{species}"] = net[f"targets_{species}"]
-            
-    for target_name in m["targets"]:
-        ds[f"pf_int_{target_name}_net"] = net[target_name]
-        net["targets"] += net[target_name]
-        
-    ds[f"pf_int_targets_net"] = net["targets"]
-
-
-    # Atomic reaction fluxes
-    for ion in m["ion_species"]:
-        
-        if f"S{ion}_iz" in domain.data_vars:
-            neutral = ion.split("+")[0]
-            ds[f"pf_int_iz_{ion}"] = (domain[f"S{ion}_iz"] * domain["dv"]).sum(["x", "theta"]).squeeze()
-            ds[f"pf_int_iz_{neutral}"] = ds[f"pf_int_iz_{ion}"] * -1
-        
-        if f"S{ion}_rec" in domain.data_vars:
-            ds[f"pf_int_rec_{ion}"] = (domain[f"S{ion}_rec"] * domain["dv"]).sum(["x", "theta"]).squeeze()
-            ds[f"pf_int_rec_{neutral}"] = ds[f"pf_int_rec_{ion}"] * -1
-
-    # Note: no "net" ionisation or recombination since they net out to zero.
-    
-    ds[f"pf_int_total_net"] = \
-        ds["pf_int_src_net"] + ds["pf_int_core_net"] + ds["pf_int_sol_net"] + ds["pf_int_pfr_net"] \
-            + ds["pf_int_targets_net"]
-            
-    return ds
-    
-def show_heat_balance_table(ds):
-    print("---------------------------------------")
-    print("HEAT BALANCE")
-    print("---------------------------------------")
-
-    df = pd.DataFrame()
-    m = ds.metadata
-
-    if f"hf_int_{m['targets'][0]}" in ds.data_vars:
-        merge_targets = False
-    else:
-        merge_targets = True
-
-    last = ds.isel(t=-1)
-    for species in m["species"]:
-        df.loc["source", species] = last[f"hf_int_src_{species}"]
-        df.loc["core", species] = last[f"hf_int_core_{species}"]
-        df.loc["sol", species] = last[f"hf_int_sol_{species}"]
-        df.loc["pfr", species] = last[f"hf_int_pfr_{species}"]
-        if merge_targets is True:
-            df.loc["targets", species] = last[f"hf_int_targets_{species}"]
-        else:
-            for target in m["targets"]:
-                df.loc[target, species] = last[f"hf_int_{target}_{species}"]
-        
-        if "hf_int_rad_ex_e" in last.data_vars:
-            df.loc["rad_ex", "e"] = last[f"hf_int_rad_ex_e"]
-        if "hf_int_rad_rec_e" in last.data_vars:
-            df.loc["rad_rec", "e"] = last[f"hf_int_rad_rec_e"]
-        
-    df["total"] = df.sum(axis=1)
-    imbalance = df["total"].sum()
-    imbalance_frac = imbalance / (df["total"]["source"] + df["total"]["core"])
-    total_in = df["total"][df["total"]>0].sum()
-    total_out = df["total"][df["total"]<0].sum()
-    
-    # print(f"Recycling fraction: {frec:.2%}")
-    print(f"Domain volume: {ds['dv'].sum():.3e} [m3]")
-    print(f"Power in: {total_in*1e-6:,.3f} [MW]")
-    print(f"Power out: {total_out*1e-6:,.3f} [MW]")
-    print(f"Power imbalance: {imbalance*1e-6:,.3f} [MW]")
-    print(f"Power imbalance as frac of power in: {imbalance_frac:.2%}")
-    print("---------------------------------------")
-    print(f"Total fluxes in [MW]:")
-    table = df.copy()*1e-6 # For display only
-
-    def styler(s):
-        if abs(s) < 0.01 or pd.isna(s):
-            c =  "color: lightgrey"
-        else:
-            c =  "color: black"
-
-        return c
-        
-    ts = table.style.format("{:.2f}")
-    ts = ts.applymap(styler)
-    display(ts)
-
-def show_particle_balance_table(ds):
-    print("---------------------------------------")
-    print("PARTICLE BALANCE")
-    print("---------------------------------------")
-
-    df = pd.DataFrame()
-    m = ds.metadata
-
-    if f"pf_int_{m['targets'][0]}" in ds.data_vars:
-        merge_targets = False
-    else:
-        merge_targets = True
-
-    last = ds.isel(t=-1)
-    for species in m["ion_species"] + m["neutral_species"]:
-        df.loc["source", species] = last[f"pf_int_src_{species}"]
-        df.loc["core", species] = last[f"pf_int_core_{species}"]
-        df.loc["sol", species] = last[f"pf_int_sol_{species}"]
-        df.loc["pfr", species] = last[f"pf_int_pfr_{species}"]
-        if merge_targets is True:
-            df.loc["targets", species] = last[f"pf_int_targets_{species}"]
-        else:
-            for target in m["targets"]:
-                df.loc[target, species] = last[f"pf_int_{target}_{species}"]
-        
-    for species in m["ion_species"] + m["neutral_species"]:
-        if f"pf_int_iz_{species}" in last.keys():
-            df.loc["iz", species] = last[f"pf_int_iz_{species}"]
-        if f"pf_int_rec_{species}" in last.keys():
-            df.loc["rec", species] = last[f"pf_int_rec_{species}"]
-        
-    df["total"] = df.sum(axis=1)
-    imbalance = df["total"].sum()
-    imbalance_frac = imbalance / (df["total"]["source"] + df["total"]["core"])
-
-    # print(f"Recycling fraction: {frec:.2%}")
-    print(f"Domain volume: {ds['dv'].sum():.3e} [m3]")
-    print(f"Particle imbalance: {imbalance:,.3e} [s-1]")
-    print(f"Particle imbalance as frac of core + source: {imbalance_frac:.2%}")
-    print("---------------------------------------")
-    print(f"Total fluxes in [s-1]:")
-    table = df.copy() # For display only
-
-    def styler(s):
-        if abs(s) < 0.01 or pd.isna(s):
-            c =  "color: lightgrey"
-        else:
-            c =  "color: black"
-
-        return c
-        
-    ts = table.style.format("{:.2e}")
-    ts = ts.applymap(styler)
-    display(ts)
-
-def calculate_target_fluxes(ds):
-    # ds = ds.copy() # This avoids accidentally messing up rest of dataset
-    m = ds.metadata
-    
-    if "recycling" in ds.options.keys():
-        ion = ds.options["recycling"]["species"]
-        recycling = True
-    else:
-        ion = m["ion_species"][0] # TODO: Fix this - currently hardcoding the first ion species...
-        recycling = False
-    
-    
-    for name in m["targets"]:
-        targetname = f"{name}_target"
-<<<<<<< HEAD
-=======
-        # targetname = name
->>>>>>> 034147ed
-        ds[f"hf_{targetname}_e"], ds[f"hf_{targetname}_{ion}"],  ds[f"pf_{targetname}_{ion}"] = sheath_boundary_simple(ds, ion, 
-                                                                                target = name)
-    
-    # Get recycling fluxes
-    if recycling is True:
-<<<<<<< HEAD
-        print(f"Calculating target recycling:")
-        for name in m["targets"]:
-            print(f"{name}")
-            for species in m["recycle_pair"].values():
-                targetname = f"{name}_target"
-                target = ds.hermesm.select_region(targetname)
-                ds[f"pf_recycle_{targetname}_{species}"] = (target[f"S{species}_target_recycle"] * target["dv"])   #[s-1]
-                ds[f"hf_recycle_{targetname}_{species}"] = (target[f"E{species}_target_recycle"] * target["dv"])   #[W]
-=======
-        
-        if "Sd_target_recycle" in ds.data_vars:
-            print(f"Calculating target recycling:")
-            for name in m["targets"]:
-                print(f"{name}")
-                for species in m["recycle_pair"].values():
-                    targetname = f"{name}_target"
-                    # targetname = name
-                    target = ds.hermesm.select_region(targetname).squeeze()
-                    ds[f"pf_recycle_{targetname}_{species}"] = (target[f"S{species}_target_recycle"] * target["dv"])   #[s-1]
-                    ds[f"hf_recycle_{targetname}_{species}"] = (target[f"E{species}_target_recycle"] * target["dv"])   #[W]
->>>>>>> 034147ed
-                
-                # ds[f"pf_{target}_{species}"].attrs.update(
-                #     {
-                #     "units" : "s-1",
-                #     "standard_name": f"target particle flux on {target} ({species})",
-                #     "long_name": f"target particle flux on {target} ({species})",
-                #     })
-                
-                # pf_int_recycle_target_{species}"
-                
-        else:
-            
-            for name in m["targets"]:
-                targetname = f"{name}_target"
-                # targetname = name
-                neutral = ds.metadata["recycle_pair"][ion]
-                
-                if "target_recycle_multiplier" in ds.options[ion].keys():
-                    option = "target_recycle_multiplier"
-                elif "recycle_multiplier" in ds.options[ion].keys():   # Old recycle fag
-                    option = "recycle_multiplier"
-                else:
-                    raise Exception("Target recycle multiplier not found in options")
-                
-                ds[f"pf_recycle_{targetname}_{neutral}"] = -ds[f"pf_{targetname}_{ion}"] * ds.options[ion][option]   # TODO generalise and check
-                ds[f"pf_recycle_{targetname}_{neutral}"].attrs.update(
-                        {
-                        "standard_name": f"target particle flux on {targetname} ({neutral})",
-                        "long_name": f"target particle flux on {targetname} ({neutral})",
-                        })
-                
-                # Assume neutral heat loss to target is zero for now
-                # TODO: fix this when neutral_gamma is used
-                ds[f"hf_recycle_{targetname}_{neutral}"] = xr.zeros_like(ds[f"hf_{targetname}_{ion}"])
-            
-        
-    return ds
-        
-
-def calculate_radial_fluxes(ds, force_neumann = False):   
-    
-    def zero_to_nan(x):
-        return np.where(x==0, np.nan, x)
-
-    m = ds.metadata
-    Pnorm = m["Nnorm"] * m["Tnorm"] * constants("q_e")
-
-
-    # HEAT FLUXES---------------------------------
-    
-    for name in m["charged_species"]:
-        
-        # Perpendicular heat diffusion (conduction)
-        L, R  =  Div_a_Grad_perp_upwind_fast(ds, ds[f"N{name}"] * ds[f"anomalous_Chi_{name}"], constants("q_e") * ds[f"T{name}"])
-        ds[f"hf_perp_diff_L_{name}"] = L 
-        ds[f"hf_perp_diff_R_{name}"] = R
-
-        # Perpendicular heat convection NOTE: 3/2 factor was initially omitted by accident
-        L, R  =  Div_a_Grad_perp_upwind_fast(ds, constants("q_e") * ds[f"T{name}"] * ds[f"anomalous_D_{name}"], ds[f"N{name}"])
-        ds[f"hf_perp_conv_L_{name}"] = L * 3/2
-        ds[f"hf_perp_conv_R_{name}"] = R * 3/2
-
-        # Total
-        ds[f"hf_perp_tot_L_{name}"] = ds[f"hf_perp_conv_L_{name}"] + ds[f"hf_perp_diff_L_{name}"]
-        ds[f"hf_perp_tot_R_{name}"] = ds[f"hf_perp_conv_R_{name}"] + ds[f"hf_perp_diff_R_{name}"]      
-        
-    for name in m["neutral_species"]:
-        
-        # Need to force guard cells to be the same as the final radial cells
-        # Otherwise there are issues with extreme negative transport in the 
-        # final radial cells, especially PFR and near targets.
-        if force_neumann is True:
-            Pd_fix = ds[f"P{name}"].copy()
-            Pd_fix[{"x":1}] = Pd_fix[{"x":2}]
-            Pd_fix[{"x":0}] = Pd_fix[{"x":2}]
-            Pd_fix[{"x":-1}] = Pd_fix[{"x":-3}]
-            Pd_fix[{"x":-2}] = Pd_fix[{"x":-3}]
-            
-            Nd_fix = ds[f"N{name}"].copy()
-            Nd_fix[{"x":1}] = Nd_fix[{"x":2}]
-            Nd_fix[{"x":0}] = Nd_fix[{"x":2}]
-            Nd_fix[{"x":-1}] = Nd_fix[{"x":-3}]
-            Nd_fix[{"x":-2}] = Nd_fix[{"x":-3}]
-            
-            Td_fix = ds[f"T{name}"].copy()
-            Td_fix[{"x":1}] = Td_fix[{"x":2}]
-            Td_fix[{"x":0}] = Td_fix[{"x":2}]
-            Td_fix[{"x":-1}] = Td_fix[{"x":-3}]
-            Td_fix[{"x":-2}] = Td_fix[{"x":-3}]
-            
-            Plim = Pd_fix.where(Pd_fix>0, 1e-8 * Pnorm)
-            Td = Td_fix
-            Nd = Nd_fix
-            
-        else:
-            
-            Plim = ds[f"P{name}"].where(ds[f"P{name}"]>0, 1e-8 * Pnorm)
-            Td = ds[f"T{name}"]
-            Nd = ds[f"N{name}"]
-        
-        # Plim = ds[f"P{name}"].where(ds[f"P{name}"]>0, 1e-8 * Pnorm) # Limit P to 1e-8 in normalised units
-        
-        # Perpendicular heat diffusion NOTE: 3/2 factor was initially omitted by accident
-        L, R  =  Div_a_Grad_perp_fast(ds, ds[f"Dnn{name}"]*ds[f"P{name}"], np.log(Plim))
-        ds[f"hf_perp_conv_L_{name}"] = L * 3/2
-        ds[f"hf_perp_conv_R_{name}"] = R * 3/2
-        
-        # Perpendicular heat conduction NOTE: this is actually energy not pressure like above, so no factor needed
-        L, R  =  Div_a_Grad_perp_fast(ds, ds[f"Dnn{name}"]*Nd, constants("q_e")*Td)
-        ds[f"hf_perp_diff_L_{name}"] = L 
-        ds[f"hf_perp_diff_R_{name}"] = R
-        
-        # Total
-        ds[f"hf_perp_tot_L_{name}"] = ds[f"hf_perp_conv_L_{name}"] + ds[f"hf_perp_diff_L_{name}"]
-        ds[f"hf_perp_tot_R_{name}"] = ds[f"hf_perp_conv_R_{name}"] + ds[f"hf_perp_diff_R_{name}"]   
-        
-
-    for name in m["neutral_species"] + m["charged_species"]:
-        # Add metadata
-        for side in ["L", "R"]:
-            for kind in ["diff", "conv", "tot"]:
-                
-                da = ds[f"hf_perp_{kind}_{side}_{name}"]
-                da.attrs["units"] = "W"
-                da.attrs["standard_name"] = f"Perpendicular heat flux ({name})"
-                
-                kind_long = {"diff":"diffusive", "conv":"convective", "tot":"total"}[kind]
-                side_long = {"L":"LHS cell face", "R":"RHS cell face"}[side]
-                
-                da.attrs["long_name"] = f"Perpendicular {kind_long} heat flux on {side_long} ({name})"
-                da.attrs["source"] = "xHermes"
-                da.attrs["conversion"] = ""
-                         
-    
-    # PARTICLE FLUXES---------------------------------
-       
-    for name in m["charged_species"]:   
-        # L, R  =  Div_a_Grad_perp_upwind_fast(ds, ds[f"anomalous_D_{name}"] * ds[f"N{name}"] / ds[f"N{name}"], ds[f"N{name}"])
-        L, R  =  Div_a_Grad_perp_upwind_fast(ds, ds[f"anomalous_D_{name}"], ds[f"N{name}"])
-        ds[f"pf_perp_diff_L_{name}"] = L 
-        ds[f"pf_perp_diff_R_{name}"] = R
-        
-        
-    for name in m["neutral_species"]:
-        
-        # Need to force guard cells to be the same as the final radial cells
-        # Otherwise there are issues with extreme negative transport in the 
-        # final radial cells, especially PFR and near targets.
-        if force_neumann is True:
-            Pd_fix = ds[f"P{name}"].copy()
-            Pd_fix[{"x":1}] = Pd_fix[{"x":2}]
-            Pd_fix[{"x":0}] = Pd_fix[{"x":2}]
-            Pd_fix[{"x":-1}] = Pd_fix[{"x":-3}]
-            Pd_fix[{"x":-2}] = Pd_fix[{"x":-3}]
-            Plim = Pd_fix.where(Pd_fix>0, 1e-8 * Pnorm)
-        else:
-            Plim = ds[f"P{name}"].where(ds[f"P{name}"]>0, 1e-8 * Pnorm)
-        
-        L, R  =  Div_a_Grad_perp_fast(ds, ds[f"Dnn{name}"]*ds[f"N{name}"], np.log(Plim))
-        ds[f"pf_perp_diff_L_{name}"] = L 
-        ds[f"pf_perp_diff_R_{name}"] = R
-        
-        
-        
-    for name in m["neutral_species"] + m["charged_species"]:
-        for side in ["L", "R"]:
-                for kind in ["diff"]:
-                    da = ds[f"pf_perp_{kind}_{side}_{name}"]
-                    da.attrs["units"] = "s-1"
-                    da.attrs["standard_name"] = f"Perpendicular particle flux ({name})"
-                
-                    kind_long = {"diff":"diffusive", "conv":"convective", "tot":"total"}[kind]
-                    side_long = {"L":"LHS cell face", "R":"RHS cell face"}[side]
-                    
-                    da.attrs["long_name"] = f"Perpendicular diffusive particle flux on {side_long} ({name})"
-                    da.attrs["source"] = "xHermes"
-                    da.attrs["conversion"] = ""
-                
-                
-        
-    # for name in m["neutral_species"]:
-        
-        
-    return ds
-    
-
-def sheath_boundary_simple(bd, species, target,
-                           sheath_ion_polytropic=1.0, include_convective=True):
-    """    
-    Calculate the electron and ion heat flux at the sheath, using the formula used in the
-    sheath_boundary_simple component for a user requested ion species.
-    Takes the first domain cell and guard cell indices as the input. This is how
-    you select which divertor you want to look at.
-    
-    y = final domain cell index
-    y2 = second to final domain cell index
-    yg = first guard cell index
-    
-    BOUT++ notation:
-    y = final domain cell index
-    ym = previous cell along poloidal
-    yp = next cell along poloidal
-
-    # Returns
-
-    flux_down, flux_up
-
-    With units of Watts, i.e the power flowing out of each cell
-
-    Slices at lower Y and upper Y respectively, giving heat conduction through sheath.
-    Note: These do *not* include the convective heat flux, since that would usually
-    be calculated in the pressure evolution (evolve_pressure component).
-    """
-    
-    m = bd.metadata
-    bd = bd.isel(x = slice(m["MYG"], -m["MYG"])) # No radial guard cells allowed
-    target_indices = dict()
-    
-    # TODO: Integrate with select_region
-    if m["keep_yboundaries"] == 0:
-        target_indices["inner_lower"] = dict(y = 0, y2 = 1, yg = None)
-        target_indices["outer_lower"] = dict(y = -1, y2 = -2, yg = None)
-        target_indices["inner_upper"] = dict(y = m["ny_inner"]-1, y2 = m["ny_inner"]-2, yg = None)
-        target_indices["outer_upper"] = dict(y = m["ny_inner"]+1, y2 = m["ny_inner"]+2, yg = None)
-    else:
-        target_indices["inner_lower"] = dict(y = m["MYG"], y2 = m["MYG"]+1, yg = m["MYG"]-1)
-        target_indices["outer_lower"] = dict(y = -m["MYG"]-1, y2 = -m["MYG"]-2, yg = -m["MYG"])
-        target_indices["inner_upper"] = dict(y = m["ny_inner"] + m["MYG"]-1, y2 = m["ny_inner"], yg = m["ny_inner"] + m["MYG"])
-        target_indices["outer_upper"] = dict(y = m["ny_inner"] + m["MYG"]*3, y2 = m["ny_inner"]+m["MYG"]*3+1, yg = m["ny_inner"] + m["MYG"]*3 - 1)
-    
-    idx = target_indices[target]
-    y = idx["y"] # Final domain cell 
-    y2 = idx["y2"] # Second to final domain cell
-    yg = idx["yg"] # Inner guard cell
-    
-    reproduce_error = False  # There was a mistake in the original version of this code.
-    
-    if "sheath_boundary_simple" in bd.options.keys():
-        if "gamma_e" in bd.options["sheath_boundary_simple"].keys():
-            gamma_e = bd.options["sheath_boundary_simple"]["gamma_e"]
-        else:
-            gamma_e = 3.5   # Hermes-3 default
-        
-        if "gamma_e" in bd.options["sheath_boundary_simple"].keys():
-            gamma_i = bd.options["sheath_boundary_simple"]["gamma_i"]
-        else:
-            gamma_i = 3.5   # Hermes-3 default
-    else:
-        print("Warning: sheath_boundary_simple not found in settings. Assuming it is enabled")
-        gamma_i = 3.5
-        gamma_e = 3.5
-        
-    Zi = bd.options[f"{species}"]["charge"]
-    AA = bd.options[f"{species}"]["AA"]
-
-    Ne = bd["Ne"]
-    Te = bd["Te"]
-    Ti = bd[f"T{species}"]
-    Vi = bd[f"V{species}"]
-    
-    if not include_convective:
-        gamma_e = gamma_e - 2.5
-        gamma_i = gamma_i - 3.5
-    
-    J = bd['J']
-    dx = bd['dx']
-    dy = bd['dy']
-    dz = bd['dz']
-    g_22 = bd['g_22']
-
-
-    if m["keep_yboundaries"] == 1:
-        Ne_g = Ne.isel(theta=yg)
-        Te_g = Te.isel(theta=yg)
-        Ti_g = Ti.isel(theta=yg)
-    else:
-        print("Warning: Y guard cells not present, extrapolating!")
-        yg = y
-        Ne_g = Ne.isel(theta=y)**2 / Ne.isel(theta=y2)
-        Te_g = Te.isel(theta=y)**2 / Te.isel(theta=y2)
-        Ti_g = Ti.isel(theta=y)**2 / Ti.isel(theta=y2)
-
-    # Guard replace
-    nesheath = 0.5 * (Ne.isel(theta=y) + Ne_g)
-    tesheath = 0.5 * (Te.isel(theta=y) + Te_g)
-    tisheath = 0.5 * (Ti.isel(theta=y) + Ti_g)
-
-    qe = 1.602e-19 # Elementary charge [C]
-    mp = 1.67e-27 # Proton mass [kg]
-    me = 9.11e-31 # Electron mass [kg]
-    
-    # Ion flow speed
-    C_i = np.sqrt((sheath_ion_polytropic * qe * tisheath + Zi * qe * tesheath) / (AA * mp))
-
-    vesheath = C_i  # Assuming no current
-    
-    # Allow to go supersonic based on final cell value
-    # Note in this function V is always positive, in Hermes-3 there is a vertical direction dependency
-    
-    vesheath = np.where(vesheath > abs(Vi.isel(theta=y)), vesheath, abs(Vi.isel(theta=y)))
-    
-    # Parallel heat flux in W/m^2.
-    # Note: Corrected for 5/2Pe convective thermal flux, and small electron kinetic energy flux
-    # so gamma_e is the total *energy* flux coefficient.
-    if reproduce_error is True:
-        if y == -1:
-            q_e = (gamma_e * qe * tesheath - 0.5 * me * vesheath**2) * nesheath * vesheath
-        else:
-            q_e = ((gamma_e - 2.5) * qe * tesheath - 0.5 * me * vesheath**2) * nesheath * vesheath
-    else:
-        q_e = (gamma_e * qe * tesheath - 0.5 * me * vesheath**2) * nesheath * vesheath
-    q_i = gamma_i * qe * tisheath * nesheath * vesheath
-
-    # Multiply by cell area to get power
-    hf_e = q_e * dx.isel(theta=y) * dz.isel(theta=y) * (J.isel(theta=y) + J.isel(theta=yg)) / (np.sqrt(g_22.isel(theta=y)) + np.sqrt(g_22.isel(theta=yg)))
-    hf_i = q_i * dx.isel(theta=y) * dz.isel(theta=y) * (J.isel(theta=y) + J.isel(theta=yg)) / (np.sqrt(g_22.isel(theta=y)) + np.sqrt(g_22.isel(theta=yg)))
-
-    # Ion flux [s-1]
-    pf_i = nesheath * vesheath * dx.isel(theta=y) * dz.isel(theta=y) * (J.isel(theta=y) + J.isel(theta=yg)) / (np.sqrt(g_22.isel(theta=y)) + np.sqrt(g_22.isel(theta=yg)))
-    
-    # Diagnostic prints
-    # if target == "outer_lower":
-    #     factor = (J.isel(theta=y) + J.isel(theta=yg)) #/ (np.sqrt(g_22.isel(theta=y)) + np.sqrt(g_22.isel(theta=yg)))
-        
-    # print(nesheath.isel(t=-1).mean().values)
-    # print(vesheath.mean())
-        # print(dx.mean().values)
-        # print(g_22.isel(theta=y).mean().values)
-        # print(g_22.isel(theta=yg).mean().values)
-        
-        # print(J.isel(theta=y).mean().values)
-        # print(J.isel(theta=yg).mean().values)
-        
-        # print(dx.isel(theta=y).mean().values)
-        # print(dx.isel(theta=yg).mean().values)
-        
-        # print(dz.mean().values)
-        # print(factor.mean().values)
-
-        # print(J.isel(theta=y).mean().values)
-        # print(f"nesheath: {nesheath.isel(t=-1).sum():.3e}")
-        # print(f"vesheath: {vesheath.isel(t=-1).sum():.3e}")
-        # print(f"dx: {dx.isel(t=-1).sum():.3e}")
-        # print(f"dz: {dz.isel(t=-1).sum():.3e}")
-    
-    # Negative means leaving the model
-    hf_e *= -1
-    hf_i *= -1
-    pf_i *= -1
-    
-    hf_i.attrs["units"] = "W"
-    hf_e.attrs["units"] = "W"
-    pf_i.attrs["units"] = "s-1"
-    
-    hf_i.attrs["standard_name"] = f"target heat flux ({species})"
-    hf_e.attrs["standard_name"] = f"target heat flux ({species})"
-    pf_i.attrs["standard_name"] = f"target particle flux ({species})"
-    
-    hf_i.attrs["long_name"] = f"target heat flux ({species})"
-    hf_e.attrs["long_name"] = f"target heat flux ({species})"
-    pf_i.attrs["long_name"] = f"target particle flux ({species})"
-
-    return hf_e.squeeze(), hf_i.squeeze(),  pf_i.squeeze(), 
-    
-def sheath_boundary_simple_original(bd, gamma_e, gamma_i, Ne, Te, Ti, Zi=1, AA=1, sheath_ion_polytropic=1.0,
-                           include_convective=True):
-    """
-    Calculate the electron and ion heat flux at the sheath, using the formula used in the
-    sheath_boundary_simple component, assuming a single ion species
-    with charge Zi (hydrogen=1) and atomic mass AA (hydrogen=1)
-
-    # Returns
-
-    flux_down, flux_up
-
-    With units of Watts, i.e the power flowing out of each cell
-
-    Slices at lower Y and upper Y respectively, giving heat conduction through sheath.
-    Note: These do *not* include the convective heat flux, since that would usually
-    be calculated in the pressure evolution (evolve_pressure component).
-    """
-
-    if not include_convective:
-        gamma_e = gamma_e - 2.5
-        gamma_i = gamma_i - 3.5
-    
-    J = bd['J']
-    dx = bd['dx']
-    dy = bd['dy']
-    dz = bd['dz']
-    g_22 = bd['g_22']
-
-    # Lower y
-    if bd.metadata["keep_yboundaries"]:
-        y = 2 # First point in the domain
-        ym = y - 1
-        Ne_m = Ne.isel(theta=ym)
-        Te_m = Te.isel(theta=ym)
-        Ti_m = Ti.isel(theta=ym)
-    else:
-        y = 0
-        ym = y # Same metric tensor component in boundary cells as in domain
-        yp = y + 1 # For extrapolating boundary
-        
-        Ne_m = Ne.isel(theta=y)**2 / Ne.isel(theta=yp)
-        Te_m = Te.isel(theta=y)**2 / Te.isel(theta=yp)
-        Ti_m = Ti.isel(theta=y)**2 / Ti.isel(theta=yp)
-
-    nesheath = 0.5 * (Ne.isel(theta=y) + Ne_m)
-    tesheath = 0.5 * (Te.isel(theta=y) + Te_m)
-    tisheath = 0.5 * (Ti.isel(theta=y) + Ti_m)
-
-    qe = 1.602e-19 # Elementary charge [C]
-    mp = 1.67e-27 # Proton mass [kg]
-    me = 9.11e-31 # Electron mass [kg]
-    
-    # Ion flow speed
-    C_i = np.sqrt((sheath_ion_polytropic * qe * tisheath + Zi * qe * tesheath) / (AA * mp))
-
-    vesheath = C_i  # Assuming no current
-
-    # Parallel heat flux in W/m^2.
-    # Note: Corrected for 5/2Pe convective thermal flux, and small electron kinetic energy flux
-    # so gamma_e is the total *energy* flux coefficient.
-    q_e = ((gamma_e - 2.5) * qe * tesheath - 0.5 * me * vesheath**2) * nesheath * vesheath
-    q_i = gamma_i * qe * tisheath * nesheath * vesheath
-
-    # Multiply by cell area to get power
-    flux_down_e = q_e * dx.isel(theta=y) * dz.isel(theta=y) * (J.isel(theta=y) + J.isel(theta=ym)) / (np.sqrt(g_22.isel(theta=y)) + np.sqrt(g_22.isel(theta=ym)))
-    flux_down_i = q_i * dx.isel(theta=y) * dz.isel(theta=y) * (J.isel(theta=y) + J.isel(theta=ym)) / (np.sqrt(g_22.isel(theta=y)) + np.sqrt(g_22.isel(theta=ym)))
-
-    ions_down = nesheath * vesheath * dx.isel(theta=y) * dz.isel(theta=y) * (J.isel(theta=y) + J.isel(theta=ym)) / (np.sqrt(g_22.isel(theta=y)) + np.sqrt(g_22.isel(theta=ym)))
-    
-    # Repeat for upper Y boundary
-    if bd.metadata["keep_yboundaries"] == 1:
-        y = -3 # First point in the domain
-        yp = y + 1
-        Ne_p = Ne.isel(theta=yp)
-        Te_p = Te.isel(theta=yp)
-        Ti_p = Ti.isel(theta=yp)
-    else:
-        y = -1
-        yp = y # Same metric tensor component in boundary cells as in domain
-        ym = y - 1 # For extrapolating boundary
-        
-        Ne_p = Ne.isel(theta=y)**2 / Ne.isel(theta=ym)
-        Te_p = Te.isel(theta=y)**2 / Te.isel(theta=ym)
-        Ti_p = Ti.isel(theta=y)**2 / Ti.isel(theta=ym)
-
-    nesheath = 0.5 * (Ne.isel(theta=y) + Ne_p)
-    tesheath = 0.5 * (Te.isel(theta=y) + Te_p)
-    tisheath = 0.5 * (Ti.isel(theta=y) + Ti_p)
-    C_i = np.sqrt((sheath_ion_polytropic * qe * tisheath + Zi * qe * tesheath) / (AA * mp))
-    vesheath = C_i
-    
-    q_e = (gamma_e * qe * tesheath - 0.5 * me * vesheath**2) * nesheath * vesheath
-    q_i = gamma_i * qe * tisheath * nesheath * vesheath
-
-    flux_up_e = q_e * dx.isel(theta=y) * dz.isel(theta=y) * (J.isel(theta=y) + J.isel(theta=yp)) / (np.sqrt(g_22.isel(theta=y)) + np.sqrt(g_22.isel(theta=yp)))
-    flux_up_i = q_i * dx.isel(theta=y) * dz.isel(theta=y) * (J.isel(theta=y) + J.isel(theta=yp)) / (np.sqrt(g_22.isel(theta=y)) + np.sqrt(g_22.isel(theta=yp)))
-
-    ions_up = nesheath * vesheath * dx.isel(theta=y) * dz.isel(theta=y) * (J.isel(theta=y) + J.isel(theta=yp)) / (np.sqrt(g_22.isel(theta=y)) + np.sqrt(g_22.isel(theta=yp)))
-
-    return flux_down_e, flux_up_e, flux_down_i, flux_up_i, ions_down, ions_up
-
-def Div_a_Grad_perp_upwind_fast(ds, a, f):
-    """
-    AUTHOR: M KRYJAK 15/03/2023
-    Rewrite of Div_a_Grad_perp_upwind but using fast Xarray functions
-    Runs very fast, but cannot be easily verified against the code
-    Full comments available in the slower version
-    
-    Parameters
-    ----------
-    bd : xarray.Dataset
-        Dataset with the simulation results for geometrical info
-    a : np.array
-        First term in the derivative equation, e.g. chi * N
-    f : np.array
-        Second term in the derivative equation, e.g. q_e * T
-    
-    Returns
-    ----------
-    Tuple of two quantities:
-    (F_L, F_R)
-    These are the flow into the cell from the left (x-1),
-    and the flow out of the cell to the right (x+1). 
-    NOTE: *NOT* the flux; these are already integrated over cell boundaries
-
-    Example
-    ----------
-    F_L, F_R = Div_a_Grad_perp_upwind(ds, chi * N, e * T)
-    - chi is the heat diffusion in m^2/2
-    - N is density in m^-3
-    - T is temperature in eV
-    Then F_L and F_R would have units of Watts,
-    The time-derivative of the pressure in that cell would be:
-    d/dt (3/2 P) = (F_L - F_R) / V
-    where V = dx * dy * dz * J is the volume of the cell
-    
-    """
-    
-    J = ds["J"] # Jacobian
-    g11 = ds["g11"]
-    dx = ds["dx"]
-    dy = ds["dy"]
-    dz = ds["dz"]
-    
-    # f = f[i], fp = f[i+1]
-    ap = a.shift(x=-1)
-    fp = f.shift(x=-1)
-    Jp = J.shift(x=-1)
-    g11p = g11.shift(x=-1)
-    dxp = dx.shift(x=-1)
-    
-
-    gradient = (fp - f) * (J*g11 + Jp*g11p) / (dx + dxp)
-    
-    # Upwind scheme: if gradient positive, yield a[i+1]. If gradient negative, yield a[i]
-    # xr.where: where true, yield a, else yield something else
-    flux = -gradient * a.where(gradient<0, ap)
-    flux *= dy * dz
-    
-    F_R = flux
-    F_L = flux.shift(x=1)  # the shift of 1 index to get F_L because the left flux at cell X is the same as the right flux at cell X-1.
-    
-    return F_L, F_R
-
-
-
-def Div_a_Grad_perp_fast_broken(ds, a, f):
-    """
-    MK: Tried to reproduce what's in the code.
-    Gives nonsense answers, not sure why.
-    ----------
-    -
-    
-    """
-    result = xr.zeros_like(a)
-    J = ds["J"]
-    g11 = ds["g11"]
-    dx = ds["dx"]
-    dy = ds["dy"]
-    dz = ds["dz"]
-    
-    # f = f[i], fp = f[i+1]
-    ap = a.shift(x=-1)
-    fp = f.shift(x=-1)
-    Jp = J.shift(x=-1)
-    g11p = g11.shift(x=-1)
-    dxp = dx.shift(x=-1)
-    resultp = result.shift(x=-1)
-    
-    # fout = 0.5 * (a + ap) * (J*g11 + Jp*g11p) * (fp - f)/(dx + dxp)
-    fout = (fp - f) * (J*g11 + Jp*g11p) / (dx + dxp) * 0.5 * (a + ap)
-    result -= fout #/ (dx*J) # No need to divide by length since we want flux
-    resultp += fout #/ (dxp*Jp)
-    
-    result *= dy*dz
-    
-    
-    
-    F_R = result
-    F_L = result.shift(x=1)  # the shift of 1 index to get F_L because the left flux at cell X is the same as the right flux at cell X-1.
-    
-    return F_L, F_R
-
-def Div_a_Grad_perp_fast(ds, a, f):
-    """
-    AUTHOR: M KRYJAK 30/03/2023
-    Reproduction of Div_a_Grad_perp from fv_ops.cxx in Hermes-3
-    This is used in neutral parallel transport operators but not in 
-    plasma anomalous diffusion
-    
-    Parameters
-    ----------
-    bd : xarray.Dataset
-        Dataset with the simulation results for geometrical info
-    a : np.array
-        First term in the derivative equation, e.g. chi * N
-    f : np.array
-        Second term in the derivative equation, e.g. q_e * T
-    
-    Returns
-    ----------
-    Tuple of two quantities:
-    (F_L, F_R)
-    These are the flow into the cell from the left (x-1),
-    and the flow out of the cell to the right (x+1). 
-    NOTE: *NOT* the flux; these are already integrated over cell boundaries
-
-    Example
-    ----------
-    -
-    
-    """
-    result = xr.zeros_like(a)
-    J = ds["J"]
-    g11 = ds["g11"]
-    dx = ds["dx"]
-    dy = ds["dy"]
-    dz = ds["dz"]
-    
-    # f = f[i], fp = f[i+1]
-    ap = a.shift(x=-1)
-    fp = f.shift(x=-1)
-    Jp = J.shift(x=-1)
-    g11p = g11.shift(x=-1)
-    dxp = dx.shift(x=-1)
-    resultp = result.shift(x=-1)
-    
-    gradient = (fp - f) * (J*g11 + Jp*g11p) / (dx + dxp)
-    
-    # Upwind scheme: if gradient positive, yield a[i+1]. If gradient negative, yield a[i]
-    # xr.where: where true, yield a, else yield something else
-    flux = -gradient * 0.5 * (a + ap)
-    flux *= dy * dz
-    
-    F_R = flux
-    F_L = flux.shift(x=1)  # the shift of 1 index to get F_L because the left flux at cell X is the same as the right flux at cell X-1.
-    
-    return F_L, F_R
-
-
-def Div_a_Grad_perp_upwind(bd, a, f):
-    """
-    AUTHOR: B DUDSON 2023
-    Reproduction of the same function within Hermes-3 
-    Used to calculate perpendicular fluxes
-    Runs very slow, but can be easily verified against the code
-    
-    # Returns
-
-    Tuple of two quantities:
-    (F_L, F_R)
-
-    These are the flow into the cell from the left (x-1),
-    and the flow out of the cell to the right (x+1). 
-
-    Note: *NOT* the flux; these are already integrated over cell boundaries
-
-    # Example
-
-    F_L, F_R = Div_a_Grad_perp_upwind(chi * N, e * T)
-
-    - chi is the heat diffusion in m^2/2
-    - N is density in m^-3
-    - T is temperature in eV
-
-    Then F_L and F_R would have units of Watts,
-
-    The time-derivative of the pressure in that cell would be:
-
-    d/dt (3/2 P) = (F_L - F_R) / V
-
-    where V = dx * dy * dz * J is the volume of the cell
-    
-    """
-
-    J = bd["J"] # Jacobian
-    g11 = bd["g11"]
-    dx = bd["dx"]
-    dy = bd["dy"]
-    dz = bd["dz"]
-
-    F_R = xr.zeros_like(f) # Flux to the right
-    F_L = xr.zeros_like(f) # Flux from the left
-
-    for x in bd.x[:-1]:
-        xp = x + 1  # The next X cell
-        # Note: Order of array operations matters for shape of the result
-        gradient = (f.isel(x=xp) - f.isel(x=x)) * (J.isel(x=x) * g11.isel(x=x) + J.isel(x=xp) * g11.isel(x=xp))  / (dx.isel(x=x) + dx.isel(x=xp))
-
-        flux = -gradient * 0.5*(a.isel(x=x) + a.isel(x=xp))
-        
-        # if gradient > 0:
-        #     # Flow from x+1 to x
-        #     flux = -gradient * a.isel(x=xp)  # Note: Negative flux = flow into this cell from right
-        # else:
-        #     # Flow from x to x+1
-        #     flux = -gradient * a.isel(x=x)  # Positive flux => Flow from this cell to the right
-
-        # Need to multiply by dy * dz because these are assumed constant in X in the calculation
-        # of flux and cell volume.
-        flux *= dy.isel(x=x) * dz.isel(x=x)
-
-        F_R[dict(x=x)] = flux
-        F_L[dict(x=xp)] = flux
-
+import xarray as xr
+import numpy as np
+from hermes3.utils import *
+import pandas as pd
+import warnings
+warnings.simplefilter('ignore', RuntimeWarning)
+
+
+"""
+Power in through X inner Pin = 162418.93698190025 W  [55238.53718922597 ion 107180.39979267426 electron]
+Power out through X outer Pout,x 0.0 W [0.0 ion 0.0 electron]
+Power out through lower sheath: Pout,d = 41805.580325914736 W [25543.116778984073 ion 16262.463546930667 electron]
+Power out through upper sheath: Pout,u = 85927.55896679485 W [40862.03993701901 ion 45065.51902977584 electron]
+Domain volume: 0.44588748805918543 m^3
+Thermal energy content: 49.51050515563746 J
+Energy confinement time: 0.00030483209701806415 s
+Net power radiation: Prad = 26396.319077657958 W [26395.075399576534 excitation 1.2436780814237998 recombination]
+Net input power Pnet = Pin - Pout,x - Pout,d - Pout,u - Prad = 8289.4786115327 W
+------------
+Particle flux in through X inner: 4.149953576517765e+19 /s
+Particle flux out through X outer: 0.0 /s
+Particle flux to lower sheath: 2.0381675806634667e+21 /s
+Particle flux to upper sheath: 2.2985141232757716e+21 /s
+Recycling fraction: 0.990430578354994
+Total ionization rate: 4.290451033846074e+21 /s
+Total recombination rate: -2.5038401874305984e+17 /s
+Particle content: 2.169621801152505e+18
+Particle throughput time: 0.05228062823230518 s
+------------
+"""
+
+def calculate_heat_balance(ds, merge_targets = True):
+
+    m = ds.metadata
+    core = ds.hermesm.select_region("core_edge")
+    sol = ds.hermesm.select_region("sol_edge")
+    pfr = ds.hermesm.select_region("pfr_edge")
+    domain = ds.hermesm.select_region("all_noguards")
+    domain_volume = domain["dv"].values.sum()
+
+    df = pd.DataFrame()
+    hf = dict()
+
+    # Radial and edge fluxes
+    # The summing is clunky but there's apparently no other way in Xarray!
+    net = dict()
+    list_places = ["src", "core", "sol", "pfr"]
+    for place in list_places:
+        net[f"hf_int_{place}_net"] = 0
+
+    for species in m["species"]:
+        ds[f"hf_int_src_{species}"] = (domain[f"P{species}_src"] * domain["dv"]).sum(["x", "theta"]).squeeze() * 3/2
+        ds[f"hf_int_core_{species}"] = core[f"hf_perp_tot_L_{species}"].sum("theta").squeeze()
+        ds[f"hf_int_sol_{species}"] = sol[f"hf_perp_tot_R_{species}"].sum("theta").squeeze() * -1 # Positive flow at SOL leaves model
+        ds[f"hf_int_pfr_{species}"] = pfr[f"hf_perp_tot_L_{species}"].sum("theta").squeeze()
+        
+        for place in list_places:
+            net[f"hf_int_{place}_net"] += ds[f"hf_int_{place}_{species}"]
+            
+    for place in list_places:
+        ds[f"hf_int_{place}_net"] = net[f"hf_int_{place}_net"]
+
+
+    # Target fluxes
+    for target_name in m["targets"]:
+        net[target_name] = 0
+    net["targets"] = 0
+
+    for species in m["ion_species"]+m["neutral_species"]+["e"]:
+        net[f"targets_{species}"] = 0
+        for target_name in m["targets"]:
+            ds[f"hf_int_{target_name}_{species}"] = ds[f"hf_{target_name}_{species}"].sum("x").squeeze()
+            net[target_name] += ds[f"hf_int_{target_name}_{species}"] 
+            net[f"targets_{species}"]  += ds[f"hf_int_{target_name}_{species}"] 
+            
+            
+        ds[f"hf_int_targets_{species}"] = net[f"targets_{species}"]
+            
+    
+    for target_name in m["targets"]:
+        ds[f"hf_int_{target_name}_net"] = net[target_name]
+        net["targets"] += net[target_name]
+        
+    ds[f"hf_int_targets_net"] = net["targets"]
+        
+        
+    # Atomic reaction fluxes
+        
+    net_ex = 0
+    net_rec = 0
+    for ion in m["ion_species"]:
+        if f"R{ion}_ex" in domain.data_vars:
+            ds[f"hf_int_rad_ex_e"] = (domain[f"R{ion}_ex"] * domain["dv"]).sum(["x", "theta"]).squeeze()
+            net_ex +=  ds[f"hf_int_rad_ex_e"]
+            
+        if f"R{ion}_rec" in domain.data_vars:
+            ds[f"hf_int_rad_rec_e"] = (domain[f"R{ion}_rec"] * domain["dv"]).sum(["x", "theta"]).squeeze()       
+            net_rec += ds[f"hf_int_rad_rec_e"]
+
+    ds["hf_int_rad_ex_net"] = net_ex
+    ds[f"hf_int_rad_rec_net"] = net_rec
+    
+    ds[f"hf_int_total_net"] = \
+        ds["hf_int_src_net"] + ds["hf_int_core_net"] + ds["hf_int_sol_net"] + ds["hf_int_pfr_net"] \
+            + ds["hf_int_targets_net"] + ds["hf_int_rad_ex_net"] + ds["hf_int_rad_rec_net"]
+            
+            
+    return ds
+
+
+
+def calculate_particle_balance(ds):
+    m = ds.metadata
+    
+    core = ds.hermesm.select_region("core_edge")
+    sol = ds.hermesm.select_region("sol_edge")
+    pfr = ds.hermesm.select_region("pfr_edge")
+    domain = ds.hermesm.select_region("all_noguards").squeeze()
+    domain_volume = domain["dv"].values.sum()
+
+    df = pd.DataFrame()
+    pf = dict()
+
+    # Radial and edge fluxes
+    # The summing is clunky but there's apparently no other way in Xarray!
+    net = dict()
+    list_places = ["src", "core", "sol", "pfr"]
+    for place in list_places:
+        net[f"pf_int_{place}_net"] = 0
+
+    for species in m["ion_species"] + m["neutral_species"]:
+        ds[f"pf_int_src_{species}"] = (domain[f"S{species}_src"] * domain["dv"]).sum(["x", "theta"]).squeeze()
+        ds[f"pf_int_core_{species}"] = core[f"pf_perp_diff_L_{species}"].sum("theta").squeeze()
+        ds[f"pf_int_sol_{species}"] = sol[f"pf_perp_diff_R_{species}"].sum("theta").squeeze() * -1 # Positive is going right, which is flowing OUT
+        ds[f"pf_int_pfr_{species}"] = pfr[f"pf_perp_diff_L_{species}"].sum("theta").squeeze()
+    
+        
+        for place in list_places:
+            net[f"pf_int_{place}_net"] += ds[f"pf_int_{place}_{species}"]
+            
+    for place in list_places:
+        ds[f"pf_int_{place}_net"] = net[f"pf_int_{place}_net"]
+    
+    # for species in m["recycle_pair"]:
+    #     ds[f"pf_int_recycle_sol_{species}"] = (domain[f"S{species}_sol_recycle"] * domain["dv"]).sum(["x", "theta"]).squeeze() 
+    #     ds[f"pf_int_recycle_pfr_{species}"] = (domain[f"S{species}_pfr_recycle"] * domain["dv"]).sum(["x", "theta"]).squeeze() 
+    #     ds[f"pf_int_recycle_target_{species}"] = (domain[f"S{species}_target_recycle"] * domain["dv"]).sum(["x", "theta"]).squeeze() 
+        
+    # Target fluxes
+    for target_name in m["targets"]:
+        net[target_name] = 0
+    net["targets"] = 0
+
+    for species in m["ion_species"]+m["neutral_species"]:
+        net[f"targets_{species}"] = 0
+        for target_name in m["targets"]:
+            ds[f"pf_int_{target_name}_{species}"] = ds[f"pf_{target_name}_{species}"].sum("x").squeeze()
+            net[target_name] += ds[f"pf_int_{target_name}_{species}"]
+            net[f"targets_{species}"] += ds[f"pf_int_{target_name}_{species}"]
+            
+        ds[f"pf_int_targets_{species}"] = net[f"targets_{species}"]
+            
+    for target_name in m["targets"]:
+        ds[f"pf_int_{target_name}_net"] = net[target_name]
+        net["targets"] += net[target_name]
+        
+    ds[f"pf_int_targets_net"] = net["targets"]
+
+
+    # Atomic reaction fluxes
+    for ion in m["ion_species"]:
+        
+        if f"S{ion}_iz" in domain.data_vars:
+            neutral = ion.split("+")[0]
+            ds[f"pf_int_iz_{ion}"] = (domain[f"S{ion}_iz"] * domain["dv"]).sum(["x", "theta"]).squeeze()
+            ds[f"pf_int_iz_{neutral}"] = ds[f"pf_int_iz_{ion}"] * -1
+        
+        if f"S{ion}_rec" in domain.data_vars:
+            ds[f"pf_int_rec_{ion}"] = (domain[f"S{ion}_rec"] * domain["dv"]).sum(["x", "theta"]).squeeze()
+            ds[f"pf_int_rec_{neutral}"] = ds[f"pf_int_rec_{ion}"] * -1
+
+    # Note: no "net" ionisation or recombination since they net out to zero.
+    
+    ds[f"pf_int_total_net"] = \
+        ds["pf_int_src_net"] + ds["pf_int_core_net"] + ds["pf_int_sol_net"] + ds["pf_int_pfr_net"] \
+            + ds["pf_int_targets_net"]
+            
+    return ds
+    
+def show_heat_balance_table(ds):
+    print("---------------------------------------")
+    print("HEAT BALANCE")
+    print("---------------------------------------")
+
+    df = pd.DataFrame()
+    m = ds.metadata
+
+    if f"hf_int_{m['targets'][0]}" in ds.data_vars:
+        merge_targets = False
+    else:
+        merge_targets = True
+
+    last = ds.isel(t=-1)
+    for species in m["species"]:
+        df.loc["source", species] = last[f"hf_int_src_{species}"]
+        df.loc["core", species] = last[f"hf_int_core_{species}"]
+        df.loc["sol", species] = last[f"hf_int_sol_{species}"]
+        df.loc["pfr", species] = last[f"hf_int_pfr_{species}"]
+        if merge_targets is True:
+            df.loc["targets", species] = last[f"hf_int_targets_{species}"]
+        else:
+            for target in m["targets"]:
+                df.loc[target, species] = last[f"hf_int_{target}_{species}"]
+        
+        if "hf_int_rad_ex_e" in last.data_vars:
+            df.loc["rad_ex", "e"] = last[f"hf_int_rad_ex_e"]
+        if "hf_int_rad_rec_e" in last.data_vars:
+            df.loc["rad_rec", "e"] = last[f"hf_int_rad_rec_e"]
+        
+    df["total"] = df.sum(axis=1)
+    imbalance = df["total"].sum()
+    imbalance_frac = imbalance / (df["total"]["source"] + df["total"]["core"])
+    total_in = df["total"][df["total"]>0].sum()
+    total_out = df["total"][df["total"]<0].sum()
+    
+    # print(f"Recycling fraction: {frec:.2%}")
+    print(f"Domain volume: {ds['dv'].sum():.3e} [m3]")
+    print(f"Power in: {total_in*1e-6:,.3f} [MW]")
+    print(f"Power out: {total_out*1e-6:,.3f} [MW]")
+    print(f"Power imbalance: {imbalance*1e-6:,.3f} [MW]")
+    print(f"Power imbalance as frac of power in: {imbalance_frac:.2%}")
+    print("---------------------------------------")
+    print(f"Total fluxes in [MW]:")
+    table = df.copy()*1e-6 # For display only
+
+    def styler(s):
+        if abs(s) < 0.01 or pd.isna(s):
+            c =  "color: lightgrey"
+        else:
+            c =  "color: black"
+
+        return c
+        
+    ts = table.style.format("{:.2f}")
+    ts = ts.applymap(styler)
+    display(ts)
+
+def show_particle_balance_table(ds):
+    print("---------------------------------------")
+    print("PARTICLE BALANCE")
+    print("---------------------------------------")
+
+    df = pd.DataFrame()
+    m = ds.metadata
+
+    if f"pf_int_{m['targets'][0]}" in ds.data_vars:
+        merge_targets = False
+    else:
+        merge_targets = True
+
+    last = ds.isel(t=-1)
+    for species in m["ion_species"] + m["neutral_species"]:
+        df.loc["source", species] = last[f"pf_int_src_{species}"]
+        df.loc["core", species] = last[f"pf_int_core_{species}"]
+        df.loc["sol", species] = last[f"pf_int_sol_{species}"]
+        df.loc["pfr", species] = last[f"pf_int_pfr_{species}"]
+        if merge_targets is True:
+            df.loc["targets", species] = last[f"pf_int_targets_{species}"]
+        else:
+            for target in m["targets"]:
+                df.loc[target, species] = last[f"pf_int_{target}_{species}"]
+        
+    for species in m["ion_species"] + m["neutral_species"]:
+        if f"pf_int_iz_{species}" in last.keys():
+            df.loc["iz", species] = last[f"pf_int_iz_{species}"]
+        if f"pf_int_rec_{species}" in last.keys():
+            df.loc["rec", species] = last[f"pf_int_rec_{species}"]
+        
+    df["total"] = df.sum(axis=1)
+    imbalance = df["total"].sum()
+    imbalance_frac = imbalance / (df["total"]["source"] + df["total"]["core"])
+
+    # print(f"Recycling fraction: {frec:.2%}")
+    print(f"Domain volume: {ds['dv'].sum():.3e} [m3]")
+    print(f"Particle imbalance: {imbalance:,.3e} [s-1]")
+    print(f"Particle imbalance as frac of core + source: {imbalance_frac:.2%}")
+    print("---------------------------------------")
+    print(f"Total fluxes in [s-1]:")
+    table = df.copy() # For display only
+
+    def styler(s):
+        if abs(s) < 0.01 or pd.isna(s):
+            c =  "color: lightgrey"
+        else:
+            c =  "color: black"
+
+        return c
+        
+    ts = table.style.format("{:.2e}")
+    ts = ts.applymap(styler)
+    display(ts)
+
+def calculate_target_fluxes(ds):
+    # ds = ds.copy() # This avoids accidentally messing up rest of dataset
+    m = ds.metadata
+    
+    if "recycling" in ds.options.keys():
+        ion = ds.options["recycling"]["species"]
+        recycling = True
+    else:
+        ion = m["ion_species"][0] # TODO: Fix this - currently hardcoding the first ion species...
+        recycling = False
+    
+    
+    for name in m["targets"]:
+        targetname = f"{name}_target"
+        # targetname = name
+        ds[f"hf_{targetname}_e"], ds[f"hf_{targetname}_{ion}"],  ds[f"pf_{targetname}_{ion}"] = sheath_boundary_simple(ds, ion, 
+                                                                                target = name)
+    
+    # Get recycling fluxes
+    if recycling is True:
+        
+        if "Sd_target_recycle" in ds.data_vars:
+            print(f"Calculating target recycling:")
+            for name in m["targets"]:
+                print(f"{name}")
+                for species in m["recycle_pair"].values():
+                    targetname = f"{name}_target"
+                    # targetname = name
+                    target = ds.hermesm.select_region(targetname).squeeze()
+                    ds[f"pf_recycle_{targetname}_{species}"] = (target[f"S{species}_target_recycle"] * target["dv"])   #[s-1]
+                    ds[f"hf_recycle_{targetname}_{species}"] = (target[f"E{species}_target_recycle"] * target["dv"])   #[W]
+                
+                # ds[f"pf_{target}_{species}"].attrs.update(
+                #     {
+                #     "units" : "s-1",
+                #     "standard_name": f"target particle flux on {target} ({species})",
+                #     "long_name": f"target particle flux on {target} ({species})",
+                #     })
+                
+                # pf_int_recycle_target_{species}"
+                
+        else:
+            
+            for name in m["targets"]:
+                targetname = f"{name}_target"
+                # targetname = name
+                neutral = ds.metadata["recycle_pair"][ion]
+                
+                if "target_recycle_multiplier" in ds.options[ion].keys():
+                    option = "target_recycle_multiplier"
+                elif "recycle_multiplier" in ds.options[ion].keys():   # Old recycle fag
+                    option = "recycle_multiplier"
+                else:
+                    raise Exception("Target recycle multiplier not found in options")
+                
+                ds[f"pf_recycle_{targetname}_{neutral}"] = -ds[f"pf_{targetname}_{ion}"] * ds.options[ion][option]   # TODO generalise and check
+                ds[f"pf_recycle_{targetname}_{neutral}"].attrs.update(
+                        {
+                        "standard_name": f"target particle flux on {targetname} ({neutral})",
+                        "long_name": f"target particle flux on {targetname} ({neutral})",
+                        })
+                
+                # Assume neutral heat loss to target is zero for now
+                # TODO: fix this when neutral_gamma is used
+                ds[f"hf_recycle_{targetname}_{neutral}"] = xr.zeros_like(ds[f"hf_{targetname}_{ion}"])
+            
+        
+    return ds
+        
+
+def calculate_radial_fluxes(ds, force_neumann = False):   
+    
+    def zero_to_nan(x):
+        return np.where(x==0, np.nan, x)
+
+    m = ds.metadata
+    Pnorm = m["Nnorm"] * m["Tnorm"] * constants("q_e")
+
+
+    # HEAT FLUXES---------------------------------
+    
+    for name in m["charged_species"]:
+        
+        # Perpendicular heat diffusion (conduction)
+        L, R  =  Div_a_Grad_perp_upwind_fast(ds, ds[f"N{name}"] * ds[f"anomalous_Chi_{name}"], constants("q_e") * ds[f"T{name}"])
+        ds[f"hf_perp_diff_L_{name}"] = L 
+        ds[f"hf_perp_diff_R_{name}"] = R
+
+        # Perpendicular heat convection NOTE: 3/2 factor was initially omitted by accident
+        L, R  =  Div_a_Grad_perp_upwind_fast(ds, constants("q_e") * ds[f"T{name}"] * ds[f"anomalous_D_{name}"], ds[f"N{name}"])
+        ds[f"hf_perp_conv_L_{name}"] = L * 3/2
+        ds[f"hf_perp_conv_R_{name}"] = R * 3/2
+
+        # Total
+        ds[f"hf_perp_tot_L_{name}"] = ds[f"hf_perp_conv_L_{name}"] + ds[f"hf_perp_diff_L_{name}"]
+        ds[f"hf_perp_tot_R_{name}"] = ds[f"hf_perp_conv_R_{name}"] + ds[f"hf_perp_diff_R_{name}"]      
+        
+    for name in m["neutral_species"]:
+        
+        # Need to force guard cells to be the same as the final radial cells
+        # Otherwise there are issues with extreme negative transport in the 
+        # final radial cells, especially PFR and near targets.
+        if force_neumann is True:
+            Pd_fix = ds[f"P{name}"].copy()
+            Pd_fix[{"x":1}] = Pd_fix[{"x":2}]
+            Pd_fix[{"x":0}] = Pd_fix[{"x":2}]
+            Pd_fix[{"x":-1}] = Pd_fix[{"x":-3}]
+            Pd_fix[{"x":-2}] = Pd_fix[{"x":-3}]
+            
+            Nd_fix = ds[f"N{name}"].copy()
+            Nd_fix[{"x":1}] = Nd_fix[{"x":2}]
+            Nd_fix[{"x":0}] = Nd_fix[{"x":2}]
+            Nd_fix[{"x":-1}] = Nd_fix[{"x":-3}]
+            Nd_fix[{"x":-2}] = Nd_fix[{"x":-3}]
+            
+            Td_fix = ds[f"T{name}"].copy()
+            Td_fix[{"x":1}] = Td_fix[{"x":2}]
+            Td_fix[{"x":0}] = Td_fix[{"x":2}]
+            Td_fix[{"x":-1}] = Td_fix[{"x":-3}]
+            Td_fix[{"x":-2}] = Td_fix[{"x":-3}]
+            
+            Plim = Pd_fix.where(Pd_fix>0, 1e-8 * Pnorm)
+            Td = Td_fix
+            Nd = Nd_fix
+            
+        else:
+            
+            Plim = ds[f"P{name}"].where(ds[f"P{name}"]>0, 1e-8 * Pnorm)
+            Td = ds[f"T{name}"]
+            Nd = ds[f"N{name}"]
+        
+        # Plim = ds[f"P{name}"].where(ds[f"P{name}"]>0, 1e-8 * Pnorm) # Limit P to 1e-8 in normalised units
+        
+        # Perpendicular heat diffusion NOTE: 3/2 factor was initially omitted by accident
+        L, R  =  Div_a_Grad_perp_fast(ds, ds[f"Dnn{name}"]*ds[f"P{name}"], np.log(Plim))
+        ds[f"hf_perp_conv_L_{name}"] = L * 3/2
+        ds[f"hf_perp_conv_R_{name}"] = R * 3/2
+        
+        # Perpendicular heat conduction NOTE: this is actually energy not pressure like above, so no factor needed
+        L, R  =  Div_a_Grad_perp_fast(ds, ds[f"Dnn{name}"]*Nd, constants("q_e")*Td)
+        ds[f"hf_perp_diff_L_{name}"] = L 
+        ds[f"hf_perp_diff_R_{name}"] = R
+        
+        # Total
+        ds[f"hf_perp_tot_L_{name}"] = ds[f"hf_perp_conv_L_{name}"] + ds[f"hf_perp_diff_L_{name}"]
+        ds[f"hf_perp_tot_R_{name}"] = ds[f"hf_perp_conv_R_{name}"] + ds[f"hf_perp_diff_R_{name}"]   
+        
+
+    for name in m["neutral_species"] + m["charged_species"]:
+        # Add metadata
+        for side in ["L", "R"]:
+            for kind in ["diff", "conv", "tot"]:
+                
+                da = ds[f"hf_perp_{kind}_{side}_{name}"]
+                da.attrs["units"] = "W"
+                da.attrs["standard_name"] = f"Perpendicular heat flux ({name})"
+                
+                kind_long = {"diff":"diffusive", "conv":"convective", "tot":"total"}[kind]
+                side_long = {"L":"LHS cell face", "R":"RHS cell face"}[side]
+                
+                da.attrs["long_name"] = f"Perpendicular {kind_long} heat flux on {side_long} ({name})"
+                da.attrs["source"] = "xHermes"
+                da.attrs["conversion"] = ""
+                         
+    
+    # PARTICLE FLUXES---------------------------------
+       
+    for name in m["charged_species"]:   
+        # L, R  =  Div_a_Grad_perp_upwind_fast(ds, ds[f"anomalous_D_{name}"] * ds[f"N{name}"] / ds[f"N{name}"], ds[f"N{name}"])
+        L, R  =  Div_a_Grad_perp_upwind_fast(ds, ds[f"anomalous_D_{name}"], ds[f"N{name}"])
+        ds[f"pf_perp_diff_L_{name}"] = L 
+        ds[f"pf_perp_diff_R_{name}"] = R
+        
+        
+    for name in m["neutral_species"]:
+        
+        # Need to force guard cells to be the same as the final radial cells
+        # Otherwise there are issues with extreme negative transport in the 
+        # final radial cells, especially PFR and near targets.
+        if force_neumann is True:
+            Pd_fix = ds[f"P{name}"].copy()
+            Pd_fix[{"x":1}] = Pd_fix[{"x":2}]
+            Pd_fix[{"x":0}] = Pd_fix[{"x":2}]
+            Pd_fix[{"x":-1}] = Pd_fix[{"x":-3}]
+            Pd_fix[{"x":-2}] = Pd_fix[{"x":-3}]
+            Plim = Pd_fix.where(Pd_fix>0, 1e-8 * Pnorm)
+        else:
+            Plim = ds[f"P{name}"].where(ds[f"P{name}"]>0, 1e-8 * Pnorm)
+        
+        L, R  =  Div_a_Grad_perp_fast(ds, ds[f"Dnn{name}"]*ds[f"N{name}"], np.log(Plim))
+        ds[f"pf_perp_diff_L_{name}"] = L 
+        ds[f"pf_perp_diff_R_{name}"] = R
+        
+        
+        
+    for name in m["neutral_species"] + m["charged_species"]:
+        for side in ["L", "R"]:
+                for kind in ["diff"]:
+                    da = ds[f"pf_perp_{kind}_{side}_{name}"]
+                    da.attrs["units"] = "s-1"
+                    da.attrs["standard_name"] = f"Perpendicular particle flux ({name})"
+                
+                    kind_long = {"diff":"diffusive", "conv":"convective", "tot":"total"}[kind]
+                    side_long = {"L":"LHS cell face", "R":"RHS cell face"}[side]
+                    
+                    da.attrs["long_name"] = f"Perpendicular diffusive particle flux on {side_long} ({name})"
+                    da.attrs["source"] = "xHermes"
+                    da.attrs["conversion"] = ""
+                
+                
+        
+    # for name in m["neutral_species"]:
+        
+        
+    return ds
+    
+
+def sheath_boundary_simple(bd, species, target,
+                           sheath_ion_polytropic=1.0, include_convective=True):
+    """    
+    Calculate the electron and ion heat flux at the sheath, using the formula used in the
+    sheath_boundary_simple component for a user requested ion species.
+    Takes the first domain cell and guard cell indices as the input. This is how
+    you select which divertor you want to look at.
+    
+    y = final domain cell index
+    y2 = second to final domain cell index
+    yg = first guard cell index
+    
+    BOUT++ notation:
+    y = final domain cell index
+    ym = previous cell along poloidal
+    yp = next cell along poloidal
+
+    # Returns
+
+    flux_down, flux_up
+
+    With units of Watts, i.e the power flowing out of each cell
+
+    Slices at lower Y and upper Y respectively, giving heat conduction through sheath.
+    Note: These do *not* include the convective heat flux, since that would usually
+    be calculated in the pressure evolution (evolve_pressure component).
+    """
+    
+    m = bd.metadata
+    bd = bd.isel(x = slice(m["MYG"], -m["MYG"])) # No radial guard cells allowed
+    target_indices = dict()
+    
+    # TODO: Integrate with select_region
+    if m["keep_yboundaries"] == 0:
+        target_indices["inner_lower"] = dict(y = 0, y2 = 1, yg = None)
+        target_indices["outer_lower"] = dict(y = -1, y2 = -2, yg = None)
+        target_indices["inner_upper"] = dict(y = m["ny_inner"]-1, y2 = m["ny_inner"]-2, yg = None)
+        target_indices["outer_upper"] = dict(y = m["ny_inner"]+1, y2 = m["ny_inner"]+2, yg = None)
+    else:
+        target_indices["inner_lower"] = dict(y = m["MYG"], y2 = m["MYG"]+1, yg = m["MYG"]-1)
+        target_indices["outer_lower"] = dict(y = -m["MYG"]-1, y2 = -m["MYG"]-2, yg = -m["MYG"])
+        target_indices["inner_upper"] = dict(y = m["ny_inner"] + m["MYG"]-1, y2 = m["ny_inner"], yg = m["ny_inner"] + m["MYG"])
+        target_indices["outer_upper"] = dict(y = m["ny_inner"] + m["MYG"]*3, y2 = m["ny_inner"]+m["MYG"]*3+1, yg = m["ny_inner"] + m["MYG"]*3 - 1)
+    
+    idx = target_indices[target]
+    y = idx["y"] # Final domain cell 
+    y2 = idx["y2"] # Second to final domain cell
+    yg = idx["yg"] # Inner guard cell
+    
+    reproduce_error = False  # There was a mistake in the original version of this code.
+    
+    if "sheath_boundary_simple" in bd.options.keys():
+        if "gamma_e" in bd.options["sheath_boundary_simple"].keys():
+            gamma_e = bd.options["sheath_boundary_simple"]["gamma_e"]
+        else:
+            gamma_e = 3.5   # Hermes-3 default
+        
+        if "gamma_e" in bd.options["sheath_boundary_simple"].keys():
+            gamma_i = bd.options["sheath_boundary_simple"]["gamma_i"]
+        else:
+            gamma_i = 3.5   # Hermes-3 default
+    else:
+        print("Warning: sheath_boundary_simple not found in settings. Assuming it is enabled")
+        gamma_i = 3.5
+        gamma_e = 3.5
+        
+    Zi = bd.options[f"{species}"]["charge"]
+    AA = bd.options[f"{species}"]["AA"]
+
+    Ne = bd["Ne"]
+    Te = bd["Te"]
+    Ti = bd[f"T{species}"]
+    Vi = bd[f"V{species}"]
+    
+    if not include_convective:
+        gamma_e = gamma_e - 2.5
+        gamma_i = gamma_i - 3.5
+    
+    J = bd['J']
+    dx = bd['dx']
+    dy = bd['dy']
+    dz = bd['dz']
+    g_22 = bd['g_22']
+
+
+    if m["keep_yboundaries"] == 1:
+        Ne_g = Ne.isel(theta=yg)
+        Te_g = Te.isel(theta=yg)
+        Ti_g = Ti.isel(theta=yg)
+    else:
+        print("Warning: Y guard cells not present, extrapolating!")
+        yg = y
+        Ne_g = Ne.isel(theta=y)**2 / Ne.isel(theta=y2)
+        Te_g = Te.isel(theta=y)**2 / Te.isel(theta=y2)
+        Ti_g = Ti.isel(theta=y)**2 / Ti.isel(theta=y2)
+
+    # Guard replace
+    nesheath = 0.5 * (Ne.isel(theta=y) + Ne_g)
+    tesheath = 0.5 * (Te.isel(theta=y) + Te_g)
+    tisheath = 0.5 * (Ti.isel(theta=y) + Ti_g)
+
+    qe = 1.602e-19 # Elementary charge [C]
+    mp = 1.67e-27 # Proton mass [kg]
+    me = 9.11e-31 # Electron mass [kg]
+    
+    # Ion flow speed
+    C_i = np.sqrt((sheath_ion_polytropic * qe * tisheath + Zi * qe * tesheath) / (AA * mp))
+
+    vesheath = C_i  # Assuming no current
+    
+    # Allow to go supersonic based on final cell value
+    # Note in this function V is always positive, in Hermes-3 there is a vertical direction dependency
+    
+    vesheath = np.where(vesheath > abs(Vi.isel(theta=y)), vesheath, abs(Vi.isel(theta=y)))
+    
+    # Parallel heat flux in W/m^2.
+    # Note: Corrected for 5/2Pe convective thermal flux, and small electron kinetic energy flux
+    # so gamma_e is the total *energy* flux coefficient.
+    if reproduce_error is True:
+        if y == -1:
+            q_e = (gamma_e * qe * tesheath - 0.5 * me * vesheath**2) * nesheath * vesheath
+        else:
+            q_e = ((gamma_e - 2.5) * qe * tesheath - 0.5 * me * vesheath**2) * nesheath * vesheath
+    else:
+        q_e = (gamma_e * qe * tesheath - 0.5 * me * vesheath**2) * nesheath * vesheath
+    q_i = gamma_i * qe * tisheath * nesheath * vesheath
+
+    # Multiply by cell area to get power
+    hf_e = q_e * dx.isel(theta=y) * dz.isel(theta=y) * (J.isel(theta=y) + J.isel(theta=yg)) / (np.sqrt(g_22.isel(theta=y)) + np.sqrt(g_22.isel(theta=yg)))
+    hf_i = q_i * dx.isel(theta=y) * dz.isel(theta=y) * (J.isel(theta=y) + J.isel(theta=yg)) / (np.sqrt(g_22.isel(theta=y)) + np.sqrt(g_22.isel(theta=yg)))
+
+    # Ion flux [s-1]
+    pf_i = nesheath * vesheath * dx.isel(theta=y) * dz.isel(theta=y) * (J.isel(theta=y) + J.isel(theta=yg)) / (np.sqrt(g_22.isel(theta=y)) + np.sqrt(g_22.isel(theta=yg)))
+    
+    # Diagnostic prints
+    # if target == "outer_lower":
+    #     factor = (J.isel(theta=y) + J.isel(theta=yg)) #/ (np.sqrt(g_22.isel(theta=y)) + np.sqrt(g_22.isel(theta=yg)))
+        
+    # print(nesheath.isel(t=-1).mean().values)
+    # print(vesheath.mean())
+        # print(dx.mean().values)
+        # print(g_22.isel(theta=y).mean().values)
+        # print(g_22.isel(theta=yg).mean().values)
+        
+        # print(J.isel(theta=y).mean().values)
+        # print(J.isel(theta=yg).mean().values)
+        
+        # print(dx.isel(theta=y).mean().values)
+        # print(dx.isel(theta=yg).mean().values)
+        
+        # print(dz.mean().values)
+        # print(factor.mean().values)
+
+        # print(J.isel(theta=y).mean().values)
+        # print(f"nesheath: {nesheath.isel(t=-1).sum():.3e}")
+        # print(f"vesheath: {vesheath.isel(t=-1).sum():.3e}")
+        # print(f"dx: {dx.isel(t=-1).sum():.3e}")
+        # print(f"dz: {dz.isel(t=-1).sum():.3e}")
+    
+    # Negative means leaving the model
+    hf_e *= -1
+    hf_i *= -1
+    pf_i *= -1
+    
+    hf_i.attrs["units"] = "W"
+    hf_e.attrs["units"] = "W"
+    pf_i.attrs["units"] = "s-1"
+    
+    hf_i.attrs["standard_name"] = f"target heat flux ({species})"
+    hf_e.attrs["standard_name"] = f"target heat flux ({species})"
+    pf_i.attrs["standard_name"] = f"target particle flux ({species})"
+    
+    hf_i.attrs["long_name"] = f"target heat flux ({species})"
+    hf_e.attrs["long_name"] = f"target heat flux ({species})"
+    pf_i.attrs["long_name"] = f"target particle flux ({species})"
+
+    return hf_e.squeeze(), hf_i.squeeze(),  pf_i.squeeze(), 
+    
+def sheath_boundary_simple_original(bd, gamma_e, gamma_i, Ne, Te, Ti, Zi=1, AA=1, sheath_ion_polytropic=1.0,
+                           include_convective=True):
+    """
+    Calculate the electron and ion heat flux at the sheath, using the formula used in the
+    sheath_boundary_simple component, assuming a single ion species
+    with charge Zi (hydrogen=1) and atomic mass AA (hydrogen=1)
+
+    # Returns
+
+    flux_down, flux_up
+
+    With units of Watts, i.e the power flowing out of each cell
+
+    Slices at lower Y and upper Y respectively, giving heat conduction through sheath.
+    Note: These do *not* include the convective heat flux, since that would usually
+    be calculated in the pressure evolution (evolve_pressure component).
+    """
+
+    if not include_convective:
+        gamma_e = gamma_e - 2.5
+        gamma_i = gamma_i - 3.5
+    
+    J = bd['J']
+    dx = bd['dx']
+    dy = bd['dy']
+    dz = bd['dz']
+    g_22 = bd['g_22']
+
+    # Lower y
+    if bd.metadata["keep_yboundaries"]:
+        y = 2 # First point in the domain
+        ym = y - 1
+        Ne_m = Ne.isel(theta=ym)
+        Te_m = Te.isel(theta=ym)
+        Ti_m = Ti.isel(theta=ym)
+    else:
+        y = 0
+        ym = y # Same metric tensor component in boundary cells as in domain
+        yp = y + 1 # For extrapolating boundary
+        
+        Ne_m = Ne.isel(theta=y)**2 / Ne.isel(theta=yp)
+        Te_m = Te.isel(theta=y)**2 / Te.isel(theta=yp)
+        Ti_m = Ti.isel(theta=y)**2 / Ti.isel(theta=yp)
+
+    nesheath = 0.5 * (Ne.isel(theta=y) + Ne_m)
+    tesheath = 0.5 * (Te.isel(theta=y) + Te_m)
+    tisheath = 0.5 * (Ti.isel(theta=y) + Ti_m)
+
+    qe = 1.602e-19 # Elementary charge [C]
+    mp = 1.67e-27 # Proton mass [kg]
+    me = 9.11e-31 # Electron mass [kg]
+    
+    # Ion flow speed
+    C_i = np.sqrt((sheath_ion_polytropic * qe * tisheath + Zi * qe * tesheath) / (AA * mp))
+
+    vesheath = C_i  # Assuming no current
+
+    # Parallel heat flux in W/m^2.
+    # Note: Corrected for 5/2Pe convective thermal flux, and small electron kinetic energy flux
+    # so gamma_e is the total *energy* flux coefficient.
+    q_e = ((gamma_e - 2.5) * qe * tesheath - 0.5 * me * vesheath**2) * nesheath * vesheath
+    q_i = gamma_i * qe * tisheath * nesheath * vesheath
+
+    # Multiply by cell area to get power
+    flux_down_e = q_e * dx.isel(theta=y) * dz.isel(theta=y) * (J.isel(theta=y) + J.isel(theta=ym)) / (np.sqrt(g_22.isel(theta=y)) + np.sqrt(g_22.isel(theta=ym)))
+    flux_down_i = q_i * dx.isel(theta=y) * dz.isel(theta=y) * (J.isel(theta=y) + J.isel(theta=ym)) / (np.sqrt(g_22.isel(theta=y)) + np.sqrt(g_22.isel(theta=ym)))
+
+    ions_down = nesheath * vesheath * dx.isel(theta=y) * dz.isel(theta=y) * (J.isel(theta=y) + J.isel(theta=ym)) / (np.sqrt(g_22.isel(theta=y)) + np.sqrt(g_22.isel(theta=ym)))
+    
+    # Repeat for upper Y boundary
+    if bd.metadata["keep_yboundaries"] == 1:
+        y = -3 # First point in the domain
+        yp = y + 1
+        Ne_p = Ne.isel(theta=yp)
+        Te_p = Te.isel(theta=yp)
+        Ti_p = Ti.isel(theta=yp)
+    else:
+        y = -1
+        yp = y # Same metric tensor component in boundary cells as in domain
+        ym = y - 1 # For extrapolating boundary
+        
+        Ne_p = Ne.isel(theta=y)**2 / Ne.isel(theta=ym)
+        Te_p = Te.isel(theta=y)**2 / Te.isel(theta=ym)
+        Ti_p = Ti.isel(theta=y)**2 / Ti.isel(theta=ym)
+
+    nesheath = 0.5 * (Ne.isel(theta=y) + Ne_p)
+    tesheath = 0.5 * (Te.isel(theta=y) + Te_p)
+    tisheath = 0.5 * (Ti.isel(theta=y) + Ti_p)
+    C_i = np.sqrt((sheath_ion_polytropic * qe * tisheath + Zi * qe * tesheath) / (AA * mp))
+    vesheath = C_i
+    
+    q_e = (gamma_e * qe * tesheath - 0.5 * me * vesheath**2) * nesheath * vesheath
+    q_i = gamma_i * qe * tisheath * nesheath * vesheath
+
+    flux_up_e = q_e * dx.isel(theta=y) * dz.isel(theta=y) * (J.isel(theta=y) + J.isel(theta=yp)) / (np.sqrt(g_22.isel(theta=y)) + np.sqrt(g_22.isel(theta=yp)))
+    flux_up_i = q_i * dx.isel(theta=y) * dz.isel(theta=y) * (J.isel(theta=y) + J.isel(theta=yp)) / (np.sqrt(g_22.isel(theta=y)) + np.sqrt(g_22.isel(theta=yp)))
+
+    ions_up = nesheath * vesheath * dx.isel(theta=y) * dz.isel(theta=y) * (J.isel(theta=y) + J.isel(theta=yp)) / (np.sqrt(g_22.isel(theta=y)) + np.sqrt(g_22.isel(theta=yp)))
+
+    return flux_down_e, flux_up_e, flux_down_i, flux_up_i, ions_down, ions_up
+
+def Div_a_Grad_perp_upwind_fast(ds, a, f):
+    """
+    AUTHOR: M KRYJAK 15/03/2023
+    Rewrite of Div_a_Grad_perp_upwind but using fast Xarray functions
+    Runs very fast, but cannot be easily verified against the code
+    Full comments available in the slower version
+    
+    Parameters
+    ----------
+    bd : xarray.Dataset
+        Dataset with the simulation results for geometrical info
+    a : np.array
+        First term in the derivative equation, e.g. chi * N
+    f : np.array
+        Second term in the derivative equation, e.g. q_e * T
+    
+    Returns
+    ----------
+    Tuple of two quantities:
+    (F_L, F_R)
+    These are the flow into the cell from the left (x-1),
+    and the flow out of the cell to the right (x+1). 
+    NOTE: *NOT* the flux; these are already integrated over cell boundaries
+
+    Example
+    ----------
+    F_L, F_R = Div_a_Grad_perp_upwind(ds, chi * N, e * T)
+    - chi is the heat diffusion in m^2/2
+    - N is density in m^-3
+    - T is temperature in eV
+    Then F_L and F_R would have units of Watts,
+    The time-derivative of the pressure in that cell would be:
+    d/dt (3/2 P) = (F_L - F_R) / V
+    where V = dx * dy * dz * J is the volume of the cell
+    
+    """
+    
+    J = ds["J"] # Jacobian
+    g11 = ds["g11"]
+    dx = ds["dx"]
+    dy = ds["dy"]
+    dz = ds["dz"]
+    
+    # f = f[i], fp = f[i+1]
+    ap = a.shift(x=-1)
+    fp = f.shift(x=-1)
+    Jp = J.shift(x=-1)
+    g11p = g11.shift(x=-1)
+    dxp = dx.shift(x=-1)
+    
+
+    gradient = (fp - f) * (J*g11 + Jp*g11p) / (dx + dxp)
+    
+    # Upwind scheme: if gradient positive, yield a[i+1]. If gradient negative, yield a[i]
+    # xr.where: where true, yield a, else yield something else
+    flux = -gradient * a.where(gradient<0, ap)
+    flux *= dy * dz
+    
+    F_R = flux
+    F_L = flux.shift(x=1)  # the shift of 1 index to get F_L because the left flux at cell X is the same as the right flux at cell X-1.
+    
+    return F_L, F_R
+
+
+
+def Div_a_Grad_perp_fast_broken(ds, a, f):
+    """
+    MK: Tried to reproduce what's in the code.
+    Gives nonsense answers, not sure why.
+    ----------
+    -
+    
+    """
+    result = xr.zeros_like(a)
+    J = ds["J"]
+    g11 = ds["g11"]
+    dx = ds["dx"]
+    dy = ds["dy"]
+    dz = ds["dz"]
+    
+    # f = f[i], fp = f[i+1]
+    ap = a.shift(x=-1)
+    fp = f.shift(x=-1)
+    Jp = J.shift(x=-1)
+    g11p = g11.shift(x=-1)
+    dxp = dx.shift(x=-1)
+    resultp = result.shift(x=-1)
+    
+    # fout = 0.5 * (a + ap) * (J*g11 + Jp*g11p) * (fp - f)/(dx + dxp)
+    fout = (fp - f) * (J*g11 + Jp*g11p) / (dx + dxp) * 0.5 * (a + ap)
+    result -= fout #/ (dx*J) # No need to divide by length since we want flux
+    resultp += fout #/ (dxp*Jp)
+    
+    result *= dy*dz
+    
+    
+    
+    F_R = result
+    F_L = result.shift(x=1)  # the shift of 1 index to get F_L because the left flux at cell X is the same as the right flux at cell X-1.
+    
+    return F_L, F_R
+
+def Div_a_Grad_perp_fast(ds, a, f):
+    """
+    AUTHOR: M KRYJAK 30/03/2023
+    Reproduction of Div_a_Grad_perp from fv_ops.cxx in Hermes-3
+    This is used in neutral parallel transport operators but not in 
+    plasma anomalous diffusion
+    
+    Parameters
+    ----------
+    bd : xarray.Dataset
+        Dataset with the simulation results for geometrical info
+    a : np.array
+        First term in the derivative equation, e.g. chi * N
+    f : np.array
+        Second term in the derivative equation, e.g. q_e * T
+    
+    Returns
+    ----------
+    Tuple of two quantities:
+    (F_L, F_R)
+    These are the flow into the cell from the left (x-1),
+    and the flow out of the cell to the right (x+1). 
+    NOTE: *NOT* the flux; these are already integrated over cell boundaries
+
+    Example
+    ----------
+    -
+    
+    """
+    result = xr.zeros_like(a)
+    J = ds["J"]
+    g11 = ds["g11"]
+    dx = ds["dx"]
+    dy = ds["dy"]
+    dz = ds["dz"]
+    
+    # f = f[i], fp = f[i+1]
+    ap = a.shift(x=-1)
+    fp = f.shift(x=-1)
+    Jp = J.shift(x=-1)
+    g11p = g11.shift(x=-1)
+    dxp = dx.shift(x=-1)
+    resultp = result.shift(x=-1)
+    
+    gradient = (fp - f) * (J*g11 + Jp*g11p) / (dx + dxp)
+    
+    # Upwind scheme: if gradient positive, yield a[i+1]. If gradient negative, yield a[i]
+    # xr.where: where true, yield a, else yield something else
+    flux = -gradient * 0.5 * (a + ap)
+    flux *= dy * dz
+    
+    F_R = flux
+    F_L = flux.shift(x=1)  # the shift of 1 index to get F_L because the left flux at cell X is the same as the right flux at cell X-1.
+    
+    return F_L, F_R
+
+
+def Div_a_Grad_perp_upwind(bd, a, f):
+    """
+    AUTHOR: B DUDSON 2023
+    Reproduction of the same function within Hermes-3 
+    Used to calculate perpendicular fluxes
+    Runs very slow, but can be easily verified against the code
+    
+    # Returns
+
+    Tuple of two quantities:
+    (F_L, F_R)
+
+    These are the flow into the cell from the left (x-1),
+    and the flow out of the cell to the right (x+1). 
+
+    Note: *NOT* the flux; these are already integrated over cell boundaries
+
+    # Example
+
+    F_L, F_R = Div_a_Grad_perp_upwind(chi * N, e * T)
+
+    - chi is the heat diffusion in m^2/2
+    - N is density in m^-3
+    - T is temperature in eV
+
+    Then F_L and F_R would have units of Watts,
+
+    The time-derivative of the pressure in that cell would be:
+
+    d/dt (3/2 P) = (F_L - F_R) / V
+
+    where V = dx * dy * dz * J is the volume of the cell
+    
+    """
+
+    J = bd["J"] # Jacobian
+    g11 = bd["g11"]
+    dx = bd["dx"]
+    dy = bd["dy"]
+    dz = bd["dz"]
+
+    F_R = xr.zeros_like(f) # Flux to the right
+    F_L = xr.zeros_like(f) # Flux from the left
+
+    for x in bd.x[:-1]:
+        xp = x + 1  # The next X cell
+        # Note: Order of array operations matters for shape of the result
+        gradient = (f.isel(x=xp) - f.isel(x=x)) * (J.isel(x=x) * g11.isel(x=x) + J.isel(x=xp) * g11.isel(x=xp))  / (dx.isel(x=x) + dx.isel(x=xp))
+
+        flux = -gradient * 0.5*(a.isel(x=x) + a.isel(x=xp))
+        
+        # if gradient > 0:
+        #     # Flow from x+1 to x
+        #     flux = -gradient * a.isel(x=xp)  # Note: Negative flux = flow into this cell from right
+        # else:
+        #     # Flow from x to x+1
+        #     flux = -gradient * a.isel(x=x)  # Positive flux => Flow from this cell to the right
+
+        # Need to multiply by dy * dz because these are assumed constant in X in the calculation
+        # of flux and cell volume.
+        flux *= dy.isel(x=x) * dz.isel(x=x)
+
+        F_R[dict(x=x)] = flux
+        F_L[dict(x=xp)] = flux
+
     return F_L, F_R