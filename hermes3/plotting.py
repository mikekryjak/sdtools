--- conflicted
+++ resolved
@@ -1,540 +1,527 @@
-import numpy as np
-import matplotlib.pyplot as plt
-import matplotlib as mpl
-from hermes3.utils import *
-from hermes3.named_selections import *
-
-
-class Monitor():
-    def __init__(self, case, windows, settings = None):
-        
-        self.settings = settings
-        self.plot_settings = {"xmin":None, "xmax":None}
-        
-        if self.settings is not None:
-            if "plot" in self.settings.keys():
-                for key in self.settings["plot"].keys():
-                    self.plot_settings[key] = self.settings["plot"][key]
-        
-        self.fig_size = 3
-        
-        self.case = case
-        self.ds = self.case.ds
-        # self.windows = np.array(windows)
-        self.windows = windows
-        num_rows = len(self.windows)
-        
-        self.noguards = case.select_region("all_noguards")
-        self.core = case.select_region("core_noguards")
-        self.sol = case.select_region("sol_noguards")
-        
-        self.c = ["navy", "deeppink", "teal", "darkorange"]
-        
-        for row_id in range(num_rows):
-        
-            row_windows = self.windows[row_id]
-            num_windows = len(row_windows)
-            fig, self.axes = plt.subplots(1, num_windows, figsize = (self.fig_size*num_windows, self.fig_size))
-            
-            if num_windows == 1:
-                self.add_plot(self.axes, row_windows[0])
-            else:
-                for i, name in enumerate(row_windows):
-                    self.add_plot(self.axes[i], name)
-        
-        
-    def add_plot(self, ax, name):
-        
-        legend = True
-        xformat = True
-        
-        if name == "target_temp":
-            targets = dict()
-            for target in  ["outer_lower"]:
-                targets[target] = Target(self.case, target)
-                ax.plot(self.ds["t"], targets[target].peak_temperature, label = target, color = self.c[0]) 
-                ax.set_ylabel("Target temp [eV]")
-                ax.set_title("Target temp")
-                ax.set_yscale("log")
-
-
-        elif name == "density":
-            self.core["Ne"].mean(["x", "theta"]).plot(ax = ax, label = "Ne core", ls = "--", c = self.c[0])
-            self.core["Nd"].mean(["x", "theta"]).plot(ax = ax, label = "neut core", ls = "--", c = self.c[1])
-            self.sol["Ne"].mean(["x", "theta"]).plot(ax = ax, label = "Ne sol", c = self.c[0])
-            self.sol["Nd"].mean(["x", "theta"]).plot(ax = ax, label = "neut sol", c = self.c[1])
-            # ax.set_yscale("log")
-            
-        elif name == "temperature":
-            self.core["Td+"].mean(["x", "theta"]).plot(ax = ax, label = "Td+ core", ls = "--", c = self.c[0])
-            self.core["Te"].mean(["x", "theta"]).plot(ax = ax, label = "Te core", ls = "--", c = self.c[1])
-            self.sol["Td+"].mean(["x", "theta"]).plot(ax = ax, label = "Td+ sol", c = self.c[0])
-            self.sol["Te"].mean(["x", "theta"]).plot(ax = ax, label = "Te sol", c = self.c[1])
-            ax.set_yscale("log")
-            
-        elif name == "radiation":
-            (self.core["Rd+_ex"].mean(["x", "theta"])*-1).plot(ax = ax, label = "core", c = self.c[0])
-            (self.sol["Rd+_ex"].mean(["x", "theta"])*-1).plot(ax = ax, label = "sol", c = self.c[1])
-
-        elif name == "ionisation":
-            self.core["Sd+_iz"].mean(["x", "theta"]).plot(ax = ax, label = "core", c = self.c[0])
-            self.sol["Sd+_iz"].mean(["x", "theta"]).plot(ax = ax, label = "sol", c = self.c[1])
-            
-        elif name == "recombination":
-            abs(self.core["Sd+_rec"].mean(["x", "theta"])).plot(ax = ax, label = "core", c = self.c[0])
-            abs(self.sol["Sd+_rec"].mean(["x", "theta"])).plot(ax = ax, label = "sol", c = self.c[1])
-            
-        elif name == "core_temp_gradient":
-            """ 
-            Difference in temp on OMP between x indices a and b
-            """
-            omp = self.case.select_region("outer_midplane_a").sel(t=slice(None,None))
-
-            a = 2
-            b = 15
-            
-            (omp["Td+"].isel(x=a) - omp["Td+"].isel(x=b)).plot.line(ax = ax, x="t", label = "Ions", c = self.c[0])
-            (omp["Te"].isel(x=a) - omp["Te"].isel(x=b)).plot.line(ax = ax, x="t", label = "Electrons", c = self.c[1])
-            
-            ax.set_ylabel("Temperature [eV]")
-            ax.set_title(f"OMP Core temperature gradient between x={a} and {b}")
-            
-        elif name == "core_dens_gradient":
-            """ 
-            Difference in dens on OMP between x indices a and b
-            """
-            omp = self.case.select_region("outer_midplane_a").sel(t=slice(None,None))
-
-            a = 2
-            b = 15
-            
-            (omp["Ne"].isel(x=a) - omp["Ne"].isel(x=b)).plot.line(ax = ax, x="t", c = self.c[0], label = "Ne")
-            
-            ax.set_title(f"OMP Core plasma density gradient between x={a} and {b}")
-            
-        elif name == "cvode_order":
-            ax.plot(self.ds.coords["t"], self.ds.data_vars["cvode_last_order"].values, label = "last_order", lw = 1, c = self.c[0])
-            
-        elif name == "cvode_evals":
-            ax.plot(self.ds.coords["t"], self.ds.data_vars["cvode_nsteps"].values, c = self.c[0], label = "nsteps")
-            ax.plot(self.ds.coords["t"], self.ds.data_vars["cvode_nfevals"].values, c = self.c[1], label = "nfevals")
-            ax.plot(self.ds.coords["t"], self.ds.data_vars["cvode_npevals"].values, c = self.c[2], label = "npevals")
-            ax.plot(self.ds.coords["t"], self.ds.data_vars["cvode_nliters"].values, c = self.c[3], label = "nliters")
-            ax.set_yscale("log")
-
-        elif name == "cvode_fails":
-            ax.plot(self.ds.coords["t"], self.ds.data_vars["cvode_num_fails"].values, c = self.c[0], label = "num_fails")
-            ax.plot(self.ds.coords["t"], self.ds.data_vars["cvode_nonlin_fails"].values, c = self.c[1], label = "nonlin_fails")
-            ax.set_yscale("log")
-            
-        elif name == "ncalls_per_timestep":
-            ncalls_per_timestep = (self.ds["ncalls"].data[0:-1]/self.ds.coords["t"].diff("t"))
-            ax.plot(self.ds.coords["t"][0:-1], ncalls_per_timestep, c = self.c[0], lw = 1, markersize=1, marker = "o", label = r"ncalls/t")
-
-        ax.set_title(name)
-        if self.plot_settings["xmin"] is not None:
-            ax.set_xlim(left = self.plot_settings["xmin"])
-            
-        if self.plot_settings["xmax"] is not None:
-            ax.set_xlim(right = self.plot_settings["xmax"])
-        # ax.set_xlim((self.plot_settings["xmin"], self.plot_settings["xmax"]))
-
-        ax.legend(fontsize=9, loc = "upper center", bbox_to_anchor = (0.5, 1.35), ncol = 2)
-    
-        # ax.xaxis.set_major_formatter(mpl.ticker.StrMethodFormatter("{x:.1e}"))
-        ax.set_ylabel("")
-        ax.tick_params(axis="x", labelrotation = 0)
-        ax.grid(which="both", alpha = 0.3)
-        
-        
-        
-class Monitor2D():
-    """ 
-    Plot monitor windows in the pattern [[1, 2, 3], [4, 5, 6]] or [[1]]
-    mode is grid or pcolor
-    """
-    def __init__(self, case, mode, windows, settings = None):
-        
-        # Catch if user supplies just a [param] instead of [[param]]
-        # if len(windows[0])==1 and isinstance(windows, list):
-        #     windows = [windows]
-            
-        self.input_settings = settings
-        
-        # Defaults:
-        self.settings = {"all": {"xlim":(None, None), "ylim":(None, None), 
-                                 "figure_aspect":0.9, "wspace_modifier":1, 
-                                 "view":None, "dpi":100}}
-        
-        
-        self.fig_size = 3.5
-        self.mode = mode
-        self.case = case
-        self.ds = self.case.ds
-        
-
-        self.capture_setting_inputs("all")
-
-            
-            
-        # Set figure layout
-        if mode == "grid":
-            self.fig_height = self.fig_size * self.settings["all"]["figure_aspect"]
-            self.wspace = 0.25
-            
-        elif "history" in mode:
-            self.fig_height = 0.8 * self.fig_size * self.settings["all"]["figure_aspect"]
-            self.wspace = 0.3
-            
-        elif mode == "pcolor":
-            
-            if self.settings["all"]["view"] == "lower_divertor":
-                
-                self.settings["all"]["figure_aspect"] = 0.5
-                self.settings["all"]["ylim"] = (None,0)
-                self.wspace = 0.15
-                
-            else:
-                self.wspace = 0.2
-                
-            self.fig_height = 1.8 * self.fig_size * self.settings["all"]["figure_aspect"]
-            
-        
-            
-        
-        print(self.settings["all"])
-        self.windows = windows
-        num_rows = len(self.windows)
-        
-        self.c = mike_cmap()
-        
-        for row_id in range(num_rows):
-        
-            row_windows = self.windows[row_id]
-            num_windows = len(row_windows)
-            fig, self.axes = plt.subplots(1, num_windows, dpi = self.settings["all"]["dpi"],
-                                          figsize = (self.fig_size*num_windows, self.fig_height))
-            fig.subplots_adjust(wspace = self.wspace)
-            
-            if num_windows == 1:
-                self.add_plot(self.axes, row_windows[0])
-            else:
-                for i, name in enumerate(row_windows):
-                    self.add_plot(self.axes[i], name)
-        
-    def capture_setting_inputs(self, plot):
-        """
-        Take settings from inputs and pass them to the correct plot
-        """
-        if self.input_settings is not None:
-            if plot in self.input_settings.keys():
-                for setting in self.input_settings[plot].keys():
-                    self.settings[plot][setting] = self.input_settings[plot][setting]
-                        
-    def add_plot(self, ax, name):
-        
-        # Default settings
-        self.settings[name] = {
-            "log":True, "vmin":self.ds[name].min().values, "vmax":self.ds[name].max().values,
-            }
-        if "history" in self.mode:
-            self.settings[name]["log"] = False
-        # Modify through inputs
-        self.capture_setting_inputs(name)
-        
-
-        settings = self.settings[name]
-        
-        if settings["vmin"] == None:
-            settings["vmin"] = self.ds[name].min().values
-            
-        if settings["vmax"] == None:
-            settings["vmax"] = self.ds[name].max().values
-        
-        meta = self.ds.metadata
-        
-        
-        if self.mode == "grid":
-        
-            norm = create_norm(logscale = settings["log"], norm = None, vmin = settings["vmin"], vmax = settings["vmax"])
-            abs(self.ds[name].isel(t=-1)).plot(ax = ax, cmap = "Spectral_r", cbar_kwargs={"label":""}, vmin=settings["vmin"], vmax=settings["vmax"], norm = norm)
-            ax.set_title(name)
-
-            ax.set_ylabel(""); ax.set_xlabel("")
-            ax.tick_params(axis="x", labelrotation = 0)
-            ax.grid(which="both", alpha = 0.3)
-            
-            ax.hlines(meta["ixseps1"], self.ds["theta"][0], self.ds["theta"][-1], colors = "k", ls = "--", lw = 1)
-            
-            
-        elif self.mode == "pcolor":
-            abs(self.ds[name].isel(t=-1)).bout.pcolormesh(ax = ax, cmap = "Spectral_r", logscale=settings["log"], vmin=settings["vmin"], vmax=settings["vmax"])#, cbar_kwargs={"label":""})
-            ax.set_title(name)
-
-            ax.set_ylabel(""); ax.set_xlabel("")
-            ax.tick_params(axis="x", labelrotation = 0)
-            ax.grid(which="both", alpha = 0.3)
-            # [ax.vlines(meta[x], self.ds["x"][0], self.ds["x"][-1], colors = "k") for x in ["jyseps1_1", "jyseps1_2", "jyseps2_1", "jyseps2_2"]]
-            
-        
-            
-        if self.mode == "omp_history":
-            norm = create_norm(logscale = settings["log"], norm = None, vmin = settings["vmin"], vmax = settings["vmax"])
-            self.case.select_region("outer_midplane_a")[name].plot(x = "t", ax = ax, cmap = "Spectral_r", norm = norm, cbar_kwargs={"label":""})
-            ax.set_title(f"OMP {name}")
-            
-        if self.mode == "target_history":
-            norm = create_norm(logscale = settings["log"], norm = None, vmin = settings["vmin"], vmax = settings["vmax"])
-            self.case.select_region("outer_lower_target")[name].plot(x = "t", ax = ax, cmap = "Spectral_r", norm = norm, cbar_kwargs={"label":""})
-            ax.set_title(f"Target {name}")
-            
-<<<<<<< HEAD
-        if self.settings["all"]["xlim"] != (None,None):
-            ax.set_xlim(self.settings["all"]["xlim"])
-        if self.settings["all"]["ylim"] != (None,None):
-            print(self.settings["all"]["ylim"])
-            ax.set_ylim(self.settings["all"]["ylim"])
-=======
-        if self.mode == "field_line_history":
-            norm = create_norm(logscale = settings["log"], norm = None, vmin = settings["vmin"], vmax = settings["vmax"])
-            self.case.select_custom_sol_ring(2, "outer_lower")[name].plot(x = "t", ax = ax, cmap = "Spectral_r", norm = norm, cbar_kwargs={"label":""})
-            ax.set_title(f"Field line {name}")
->>>>>>> bac59622
-
-            
-            
-def plot_ddt(case, smoothing = 1, volume_weighted = True):
-    """
-    RMS of all the ddt parameters, which are convergence metrics.
-    Inputs:
-    smoothing: moving average period used for plot smoothing (default = 20. 1 is no smoothing)
-    volume_weighted: weigh the ddt by cell volume
-    """
-    # Find parameters (species dependent)
-    list_params = []
-
-    for var in case.ds.data_vars:
-        if "ddt" in var and not any([x in var for x in []]):
-            list_params.append(var)
-    list_params.sort()
-    
-    # Account for case if not enough timesteps for smoothing
-    if len(case.ds.coords["t"]) < smoothing:
-        smoothing = len(case.ds.coords) / 10
-
-    res = dict()
-    ma = dict()
-
-    for param in list_params:
-
-        if volume_weighted:
-            res[param] = (case.ds[param] * case.dv) / np.sum(case.dv)    # Cell volume weighted
-        else:
-            res[param] = case.ds[param]
-        res[param] = np.sqrt(np.mean(res[param]**2, axis = (1,2)))    # Root mean square
-        res[param] = np.convolve(res[param], np.ones(smoothing), "same")    # Moving average with window = smoothing
-
-    fig, ax = plt.subplots(figsize = (8,6), dpi = 100)
-
-    for param in list_params:
-        ax.plot(case.ds.coords["t"], res[param], label = param, lw = 1)
-        
-    ax.set_yscale("log")
-    ax.grid(which = "major", lw = 1)
-    ax.grid(which = "minor", lw = 1, alpha = 0.3)
-    ax.legend(loc = "upper left", bbox_to_anchor=(1,1))
-    ax.set_xlabel("Time")
-    ax.set_ylabel("Normalised residual")
-    ax.set_title(f"Residual plot: {case.name}")
-
-def plot_monitors(self, to_plot, what = ["mean", "max", "min"], ignore = []):
-    """
-    Plot time histories of parameters (density, pressure, or momentum)
-    In each plot the solid line is the mean and dashed lines 
-    represent the min/max at each timestep.
-    Momentum is shown as an absolute value
-    """
-
-    list_params = []
-    if to_plot == "pressure":
-        for var in self.ds.data_vars:
-            if "P" in var and not any([x in var for x in ignore+["S", ")", "_", ]]):
-                list_params.append(var)
-    elif to_plot == "density":
-        for var in self.ds.data_vars:
-            if "N" in var and not any([x in var for x in ignore+["S", ")", "_", "V"]]):
-                list_params.append(var)
-    elif to_plot == "momentum":
-        for var in self.ds.data_vars:
-            if "NV" in var and not any([x in var for x in ignore+["S", ")", "_"]]):
-                list_params.append(var)
-                
-    else:
-        list_params = to_plot
-
-    list_params.sort()
-    
-
-    data = dict()
-
-    for param in list_params:
-        data[param] = dict()
-        if "mean" in what:
-            data[param]["mean"] = np.mean(self.ds[param], axis = (1,2))
-        if "max" in what:
-            data[param]["max"] = np.max(self.ds[param], axis = (1,2))
-        if "min" in what:
-            data[param]["min"] = np.min(self.ds[param], axis = (1,2))
-
-        if to_plot == "momentum":
-            for key in data[param]:
-                data[param][key] = np.abs(data[param][key])
-
-    colors = ["teal", "darkorange", "firebrick",  "limegreen", "magenta", "cyan", "navy"]
-    fig, ax = plt.subplots(dpi = 100)
-
-    for i, param in enumerate(list_params):
-        if "mean" in what:
-            ax.plot(data[param]["mean"], ls = "-", label = f"{param}", color = colors[i])
-        if "max" in what:
-            ax.plot(data[param]["max"], ls = ":",  color = colors[i])
-        if "min" in what:
-            ax.plot(data[param]["min"], ls = ":",  color = colors[i])
-
-    ax.set_yscale("log")
-    ax.grid(which = "major", lw = 1)
-    ax.grid(which = "minor", lw = 1, alpha = 0.3)
-    ax.legend(loc = "upper left", bbox_to_anchor=(1,1))
-    ax.set_xlabel("Timestep")
-    ax.set_ylabel("Value")
-    ax.set_title(f"{to_plot}: {self.name}")
-    
-    
-def diagnose_cvode(self, lims = (0,0), scale = "log"):
-    ds = self.ds
-
-    fig, axes = plt.subplots(2,2, figsize = (8,6))
-
-    ax = axes[0,0];  ax.set_yscale(scale)
-    ax.plot(ds.coords["t"], ds.data_vars["cvode_nsteps"].values, label = "nsteps")
-    ax.plot(ds.coords["t"], ds.data_vars["cvode_nfevals"].values, label = "nfevals")
-    ax.plot(ds.coords["t"], ds.data_vars["cvode_npevals"].values, label = "npevals")
-    ax.plot(ds.coords["t"], ds.data_vars["cvode_nliters"].values, label = "nliters")
-
-    ax = axes[0,1]
-    ax.plot(ds.coords["t"], ds.data_vars["cvode_last_order"].values, label = "last_order", lw = 1)
-
-    ax = axes[1,0]; ax.set_yscale(scale)
-    ax.plot(ds.coords["t"], ds.data_vars["cvode_num_fails"].values, label = "num_fails")
-    ax.plot(ds.coords["t"], ds.data_vars["cvode_nonlin_fails"].values, label = "nonlin_fails")
-
-    ax = axes[1,1]; ax.set_yscale(scale)
-    ax.plot(ds.coords["t"], ds.data_vars["cvode_stab_lims"].values, label = "stab_lims")
-    ax.plot(ds.coords["t"], ds.data_vars["cvode_stab_lims"].values, label = "last_step")
-
-    for i in range(2):
-        for j in range(2): 
-            axes[i,j].grid()
-            axes[i,j].legend()
-            if lims != (0,0):
-                axes[i,j].set_xlim(lims)
-                
-    
-def plot_selection(case, selection, dpi = 100):
-    """ 
-    Plot selected points on a R,Z grid
-    X,Y grid doesn't work - need to fix it
-    It originally generated a 2D array of X and Y indices so that you could
-    easily get the coordinates of each point, and then sliced it by a slice object.
-    Now I changed it to plot a ds's points over the base dataset, and need to regenerate
-    the points somehow. Perhaps need to use something like meshgrid or something
-    """
-    self = case
-    meta = self.ds.metadata
-
-    # Region boundaries
-    # ny = meta["ny"]     # Total ny cells (incl guard cells)
-    # nx = meta["nx"]     # Total nx cells (excl guard cells)
-    # Rxy = self.ds["R"].values    # R coordinate array
-    # Zxy = self.ds["Z"].values    # Z coordinate array
-    # MYG = meta["MYG"]
-
-    # Array of radial (x) indices and of poloidal (y) indices in the style of Rxy, Zxy
-    # x_idx = np.array([np.array(range(nx))] * int(ny + MYG * 4)).transpose()
-    # y_idx = np.array([np.array(range(ny + MYG*4))] * int(nx))
-
-    # Slice the X, Y and R, Z arrays and vectorise them for plotting
-    # xselect = selection["x"].values.flatten()
-    # yselect = np.where(ds["theta"].values == selection["theta"].values)    # Theta converted to index space
-    rselect = selection["R"].values.flatten()
-    zselect = selection["Z"].values.flatten()
-
-    # Plot
-    fig, axes = plt.subplots(1,3, figsize=(12,5), dpi = dpi, gridspec_kw={'width_ratios': [2.5, 1, 2]})
-    fig.subplots_adjust(wspace=0.3)
-
-    plot_xy_grid(case, axes[0])
-    # axes[0].scatter(yselect, xselect, s = 4, c = "red", marker = "s", edgecolors = "darkorange", linewidths = 0.5)
-
-    plot_rz_grid(case, axes[1])
-    axes[1].scatter(rselect, zselect, s = 20, c = "red", marker = "s", edgecolors = "darkorange", linewidths = 1, zorder = 100)
-
-    plot_rz_grid(case, axes[2], ylim=(-1,-0.25))
-    axes[2].scatter(rselect, zselect, s = 20, c = "red", marker = "s", edgecolors = "darkorange", linewidths = 1, zorder = 100)
-    
-    
-def plot_xy_grid(case, ax):
-    self = case
-    ax.set_title("X, Y index space")
-    ax.scatter(self.yflat, self.xflat, s = 1, c = "grey")
-    ax.plot([self.yflat[self.j1_1g]]*np.ones_like(self.xflat), self.xflat, label = "j1_1g",   color = self.colors[0])
-    ax.plot([self.yflat[self.j1_2g]]*np.ones_like(self.xflat), self.xflat, label = "j1_2g", color = self.colors[1])
-    ax.plot([self.yflat[self.j2_1g]]*np.ones_like(self.xflat), self.xflat, label = "j2_1g",   color = self.colors[2])
-    ax.plot([self.yflat[self.j2_2g]]*np.ones_like(self.xflat), self.xflat, label = "j2_2g", color = self.colors[3])
-    ax.plot(self.yflat, [self.yflat[self.ixseps1]]*np.ones_like(self.yflat), label = "ixseps1", color = self.colors[4])
-    ax.plot(self.yflat, [self.yflat[self.ixseps2]]*np.ones_like(self.yflat), label = "ixseps1", color = self.colors[5], ls=":")
-    ax.legend(loc = "upper center", bbox_to_anchor = (0.5,-0.1), ncol = 3)
-    ax.set_xlabel("Y index (incl. guards)")
-    ax.set_ylabel("X index (excl. guards)")
-
-
-def plot_rz_grid(case, ax, xlim = (None,None), ylim = (None,None)):
-    self = case
-    ax.set_title("R, Z space")
-    ax.scatter(self.rflat, self.zflat, s = 0.1, c = "black")
-    ax.set_axisbelow(True)
-    ax.grid()
-    ax.plot(self.Rxy[:,self.j1_1g], self.Zxy[:,self.j1_1g], label = "j1_1g",     color = self.colors[0], alpha = 0.7)
-    ax.plot(self.Rxy[:,self.j1_2g], self.Zxy[:,self.j1_2g], label = "j1_2g", color = self.colors[1], alpha = 0.7)
-    ax.plot(self.Rxy[:,self.j2_1g], self.Zxy[:,self.j2_1g], label = "j2_1g",     color = self.colors[2], alpha = 0.7)
-    ax.plot(self.Rxy[:,self.j2_2g], self.Zxy[:,self.j2_2g], label = "j2_2g", color = self.colors[3], alpha = 0.7)
-    ax.plot(self.Rxy[self.ixseps1,:], self.Zxy[self.ixseps1,:], label = "ixseps1", color = self.colors[4], alpha = 0.7, lw = 2)
-    ax.plot(self.Rxy[self.ixseps2,:], self.Zxy[self.ixseps2,:], label = "ixseps2", color = self.colors[5], alpha = 0.7, lw = 2, ls=":")
-
-    if xlim != (None,None):
-        ax.set_xlim(xlim)
-    if ylim != (None,None):
-        ax.set_ylim(ylim)
-        
-        
-def create_norm(logscale, norm, vmin, vmax):
-    if logscale:
-        if norm is not None:
-            raise ValueError(
-                "norm and logscale cannot both be passed at the same time."
-            )
-        if vmin * vmax > 0:
-            # vmin and vmax have the same sign, so can use standard log-scale
-            norm = mpl.colors.LogNorm(vmin=vmin, vmax=vmax)
-        else:
-            # vmin and vmax have opposite signs, so use symmetrical logarithmic scale
-            if not isinstance(logscale, bool):
-                linear_scale = logscale
-            else:
-                linear_scale = 1.0e-5
-            linear_threshold = min(abs(vmin), abs(vmax)) * linear_scale
-            norm = mpl.colors.SymLogNorm(linear_threshold, vmin=vmin, vmax=vmax)
-    elif norm is None:
-        norm = mpl.colors.Normalize(vmin=vmin, vmax=vmax)
-
+import numpy as np
+import matplotlib.pyplot as plt
+import matplotlib as mpl
+from hermes3.utils import *
+from hermes3.named_selections import *
+
+
+class Monitor():
+    def __init__(self, case, windows, settings = None):
+        
+        self.settings = settings
+        self.plot_settings = {"xmin":None, "xmax":None}
+        
+        if self.settings is not None:
+            if "plot" in self.settings.keys():
+                for key in self.settings["plot"].keys():
+                    self.plot_settings[key] = self.settings["plot"][key]
+        
+        self.fig_size = 3
+        
+        self.case = case
+        self.ds = self.case.ds
+        # self.windows = np.array(windows)
+        self.windows = windows
+        num_rows = len(self.windows)
+        
+        self.noguards = case.select_region("all_noguards")
+        self.core = case.select_region("core_noguards")
+        self.sol = case.select_region("sol_noguards")
+        
+        self.c = ["navy", "deeppink", "teal", "darkorange"]
+        
+        for row_id in range(num_rows):
+        
+            row_windows = self.windows[row_id]
+            num_windows = len(row_windows)
+            fig, self.axes = plt.subplots(1, num_windows, figsize = (self.fig_size*num_windows, self.fig_size))
+            
+            if num_windows == 1:
+                self.add_plot(self.axes, row_windows[0])
+            else:
+                for i, name in enumerate(row_windows):
+                    self.add_plot(self.axes[i], name)
+        
+        
+    def add_plot(self, ax, name):
+        
+        legend = True
+        xformat = True
+        
+        if name == "target_temp":
+            targets = dict()
+            for target in  ["outer_lower"]:
+                targets[target] = Target(self.case, target)
+                ax.plot(self.ds["t"], targets[target].peak_temperature, label = target, color = self.c[0]) 
+                ax.set_ylabel("Target temp [eV]")
+                ax.set_title("Target temp")
+                ax.set_yscale("log")
+
+
+        elif name == "density":
+            self.core["Ne"].mean(["x", "theta"]).plot(ax = ax, label = "Ne core", ls = "--", c = self.c[0])
+            self.core["Nd"].mean(["x", "theta"]).plot(ax = ax, label = "neut core", ls = "--", c = self.c[1])
+            self.sol["Ne"].mean(["x", "theta"]).plot(ax = ax, label = "Ne sol", c = self.c[0])
+            self.sol["Nd"].mean(["x", "theta"]).plot(ax = ax, label = "neut sol", c = self.c[1])
+            # ax.set_yscale("log")
+            
+        elif name == "temperature":
+            self.core["Td+"].mean(["x", "theta"]).plot(ax = ax, label = "Td+ core", ls = "--", c = self.c[0])
+            self.core["Te"].mean(["x", "theta"]).plot(ax = ax, label = "Te core", ls = "--", c = self.c[1])
+            self.sol["Td+"].mean(["x", "theta"]).plot(ax = ax, label = "Td+ sol", c = self.c[0])
+            self.sol["Te"].mean(["x", "theta"]).plot(ax = ax, label = "Te sol", c = self.c[1])
+            ax.set_yscale("log")
+            
+        elif name == "radiation":
+            (self.core["Rd+_ex"].mean(["x", "theta"])*-1).plot(ax = ax, label = "core", c = self.c[0])
+            (self.sol["Rd+_ex"].mean(["x", "theta"])*-1).plot(ax = ax, label = "sol", c = self.c[1])
+
+        elif name == "ionisation":
+            self.core["Sd+_iz"].mean(["x", "theta"]).plot(ax = ax, label = "core", c = self.c[0])
+            self.sol["Sd+_iz"].mean(["x", "theta"]).plot(ax = ax, label = "sol", c = self.c[1])
+            
+        elif name == "recombination":
+            abs(self.core["Sd+_rec"].mean(["x", "theta"])).plot(ax = ax, label = "core", c = self.c[0])
+            abs(self.sol["Sd+_rec"].mean(["x", "theta"])).plot(ax = ax, label = "sol", c = self.c[1])
+            
+        elif name == "core_temp_gradient":
+            """ 
+            Difference in temp on OMP between x indices a and b
+            """
+            omp = self.case.select_region("outer_midplane_a").sel(t=slice(None,None))
+
+            a = 2
+            b = 15
+            
+            (omp["Td+"].isel(x=a) - omp["Td+"].isel(x=b)).plot.line(ax = ax, x="t", label = "Ions", c = self.c[0])
+            (omp["Te"].isel(x=a) - omp["Te"].isel(x=b)).plot.line(ax = ax, x="t", label = "Electrons", c = self.c[1])
+            
+            ax.set_ylabel("Temperature [eV]")
+            ax.set_title(f"OMP Core temperature gradient between x={a} and {b}")
+            
+        elif name == "core_dens_gradient":
+            """ 
+            Difference in dens on OMP between x indices a and b
+            """
+            omp = self.case.select_region("outer_midplane_a").sel(t=slice(None,None))
+
+            a = 2
+            b = 15
+            
+            (omp["Ne"].isel(x=a) - omp["Ne"].isel(x=b)).plot.line(ax = ax, x="t", c = self.c[0], label = "Ne")
+            
+            ax.set_title(f"OMP Core plasma density gradient between x={a} and {b}")
+            
+        elif name == "cvode_order":
+            ax.plot(self.ds.coords["t"], self.ds.data_vars["cvode_last_order"].values, label = "last_order", lw = 1, c = self.c[0])
+            
+        elif name == "cvode_evals":
+            ax.plot(self.ds.coords["t"], self.ds.data_vars["cvode_nsteps"].values, c = self.c[0], label = "nsteps")
+            ax.plot(self.ds.coords["t"], self.ds.data_vars["cvode_nfevals"].values, c = self.c[1], label = "nfevals")
+            ax.plot(self.ds.coords["t"], self.ds.data_vars["cvode_npevals"].values, c = self.c[2], label = "npevals")
+            ax.plot(self.ds.coords["t"], self.ds.data_vars["cvode_nliters"].values, c = self.c[3], label = "nliters")
+            ax.set_yscale("log")
+
+        elif name == "cvode_fails":
+            ax.plot(self.ds.coords["t"], self.ds.data_vars["cvode_num_fails"].values, c = self.c[0], label = "num_fails")
+            ax.plot(self.ds.coords["t"], self.ds.data_vars["cvode_nonlin_fails"].values, c = self.c[1], label = "nonlin_fails")
+            ax.set_yscale("log")
+            
+        elif name == "ncalls_per_timestep":
+            ncalls_per_timestep = (self.ds["ncalls"].data[0:-1]/self.ds.coords["t"].diff("t"))
+            ax.plot(self.ds.coords["t"][0:-1], ncalls_per_timestep, c = self.c[0], lw = 1, markersize=1, marker = "o", label = r"ncalls/t")
+
+        ax.set_title(name)
+        if self.plot_settings["xmin"] is not None:
+            ax.set_xlim(left = self.plot_settings["xmin"])
+            
+        if self.plot_settings["xmax"] is not None:
+            ax.set_xlim(right = self.plot_settings["xmax"])
+        # ax.set_xlim((self.plot_settings["xmin"], self.plot_settings["xmax"]))
+
+        ax.legend(fontsize=9, loc = "upper center", bbox_to_anchor = (0.5, 1.35), ncol = 2)
+    
+        # ax.xaxis.set_major_formatter(mpl.ticker.StrMethodFormatter("{x:.1e}"))
+        ax.set_ylabel("")
+        ax.tick_params(axis="x", labelrotation = 0)
+        ax.grid(which="both", alpha = 0.3)
+        
+        
+        
+class Monitor2D():
+    """ 
+    Plot monitor windows in the pattern [[1, 2, 3], [4, 5, 6]] or [[1]]
+    mode is grid or pcolor
+    """
+    def __init__(self, case, mode, windows, settings = None):
+        
+        # Catch if user supplies just a [param] instead of [[param]]
+        # if len(windows[0])==1 and isinstance(windows, list):
+        #     windows = [windows]
+            
+        self.input_settings = settings
+        
+        # Defaults:
+        self.settings = {"all": {"xlim":(None, None), "ylim":(None, None), 
+                                 "figure_aspect":0.9, "wspace_modifier":1, 
+                                 "view":None, "dpi":100}}
+        
+        
+        self.fig_size = 3.5
+        self.mode = mode
+        self.case = case
+        self.ds = self.case.ds
+        
+
+        self.capture_setting_inputs("all")
+
+            
+            
+        # Set figure layout
+        if mode == "grid":
+            self.fig_height = self.fig_size * self.settings["all"]["figure_aspect"]
+            self.wspace = 0.25
+            
+        elif "history" in mode:
+            self.fig_height = 0.8 * self.fig_size * self.settings["all"]["figure_aspect"]
+            self.wspace = 0.3
+            
+        elif mode == "pcolor":
+            
+            if self.settings["all"]["view"] == "lower_divertor":
+                
+                self.settings["all"]["figure_aspect"] = 0.5
+                self.settings["all"]["ylim"] = (None,0)
+                self.wspace = 0.15
+                
+            else:
+                self.wspace = 0.2
+                
+            self.fig_height = 1.8 * self.fig_size * self.settings["all"]["figure_aspect"]
+            
+        
+            
+        
+        print(self.settings["all"])
+        self.windows = windows
+        num_rows = len(self.windows)
+        
+        self.c = mike_cmap()
+        
+        for row_id in range(num_rows):
+        
+            row_windows = self.windows[row_id]
+            num_windows = len(row_windows)
+            fig, self.axes = plt.subplots(1, num_windows, dpi = self.settings["all"]["dpi"],
+                                          figsize = (self.fig_size*num_windows, self.fig_height))
+            fig.subplots_adjust(wspace = self.wspace)
+            
+            if num_windows == 1:
+                self.add_plot(self.axes, row_windows[0])
+            else:
+                for i, name in enumerate(row_windows):
+                    self.add_plot(self.axes[i], name)
+        
+    def capture_setting_inputs(self, plot):
+        """
+        Take settings from inputs and pass them to the correct plot
+        """
+        if self.input_settings is not None:
+            if plot in self.input_settings.keys():
+                for setting in self.input_settings[plot].keys():
+                    self.settings[plot][setting] = self.input_settings[plot][setting]
+                        
+    def add_plot(self, ax, name):
+        
+        # Default settings
+        self.settings[name] = {
+            "log":True, "vmin":self.ds[name].min().values, "vmax":self.ds[name].max().values,
+            }
+        if "history" in self.mode:
+            self.settings[name]["log"] = False
+        # Modify through inputs
+        self.capture_setting_inputs(name)
+        
+
+        settings = self.settings[name]
+        
+        if settings["vmin"] == None:
+            settings["vmin"] = self.ds[name].min().values
+            
+        if settings["vmax"] == None:
+            settings["vmax"] = self.ds[name].max().values
+        
+        meta = self.ds.metadata
+        
+        
+        if self.mode == "grid":
+        
+            norm = create_norm(logscale = settings["log"], norm = None, vmin = settings["vmin"], vmax = settings["vmax"])
+            abs(self.ds[name].isel(t=-1)).plot(ax = ax, cmap = "Spectral_r", cbar_kwargs={"label":""}, vmin=settings["vmin"], vmax=settings["vmax"], norm = norm)
+            ax.set_title(name)
+
+            ax.set_ylabel(""); ax.set_xlabel("")
+            ax.tick_params(axis="x", labelrotation = 0)
+            ax.grid(which="both", alpha = 0.3)
+            
+            ax.hlines(meta["ixseps1"], self.ds["theta"][0], self.ds["theta"][-1], colors = "k", ls = "--", lw = 1)
+            
+            
+        elif self.mode == "pcolor":
+            abs(self.ds[name].isel(t=-1)).bout.pcolormesh(ax = ax, cmap = "Spectral_r", logscale=settings["log"], vmin=settings["vmin"], vmax=settings["vmax"])#, cbar_kwargs={"label":""})
+            ax.set_title(name)
+
+            ax.set_ylabel(""); ax.set_xlabel("")
+            ax.tick_params(axis="x", labelrotation = 0)
+            ax.grid(which="both", alpha = 0.3)
+            # [ax.vlines(meta[x], self.ds["x"][0], self.ds["x"][-1], colors = "k") for x in ["jyseps1_1", "jyseps1_2", "jyseps2_1", "jyseps2_2"]]
+            
+        
+            
+        if self.mode == "omp_history":
+            norm = create_norm(logscale = settings["log"], norm = None, vmin = settings["vmin"], vmax = settings["vmax"])
+            self.case.select_region("outer_midplane_a")[name].plot(x = "t", ax = ax, cmap = "Spectral_r", norm = norm, cbar_kwargs={"label":""})
+            ax.set_title(f"OMP {name}")
+            
+        if self.mode == "target_history":
+            norm = create_norm(logscale = settings["log"], norm = None, vmin = settings["vmin"], vmax = settings["vmax"])
+            self.case.select_region("outer_lower_target")[name].plot(x = "t", ax = ax, cmap = "Spectral_r", norm = norm, cbar_kwargs={"label":""})
+            ax.set_title(f"Target {name}")
+
+            
+            
+def plot_ddt(case, smoothing = 1, volume_weighted = True):
+    """
+    RMS of all the ddt parameters, which are convergence metrics.
+    Inputs:
+    smoothing: moving average period used for plot smoothing (default = 20. 1 is no smoothing)
+    volume_weighted: weigh the ddt by cell volume
+    """
+    # Find parameters (species dependent)
+    list_params = []
+
+    for var in case.ds.data_vars:
+        if "ddt" in var and not any([x in var for x in []]):
+            list_params.append(var)
+    list_params.sort()
+    
+    # Account for case if not enough timesteps for smoothing
+    if len(case.ds.coords["t"]) < smoothing:
+        smoothing = len(case.ds.coords) / 10
+
+    res = dict()
+    ma = dict()
+
+    for param in list_params:
+
+        if volume_weighted:
+            res[param] = (case.ds[param] * case.dv) / np.sum(case.dv)    # Cell volume weighted
+        else:
+            res[param] = case.ds[param]
+        res[param] = np.sqrt(np.mean(res[param]**2, axis = (1,2)))    # Root mean square
+        res[param] = np.convolve(res[param], np.ones(smoothing), "same")    # Moving average with window = smoothing
+
+    fig, ax = plt.subplots(figsize = (8,6), dpi = 100)
+
+    for param in list_params:
+        ax.plot(case.ds.coords["t"], res[param], label = param, lw = 1)
+        
+    ax.set_yscale("log")
+    ax.grid(which = "major", lw = 1)
+    ax.grid(which = "minor", lw = 1, alpha = 0.3)
+    ax.legend(loc = "upper left", bbox_to_anchor=(1,1))
+    ax.set_xlabel("Time")
+    ax.set_ylabel("Normalised residual")
+    ax.set_title(f"Residual plot: {case.name}")
+
+def plot_monitors(self, to_plot, what = ["mean", "max", "min"], ignore = []):
+    """
+    Plot time histories of parameters (density, pressure, or momentum)
+    In each plot the solid line is the mean and dashed lines 
+    represent the min/max at each timestep.
+    Momentum is shown as an absolute value
+    """
+
+    list_params = []
+    if to_plot == "pressure":
+        for var in self.ds.data_vars:
+            if "P" in var and not any([x in var for x in ignore+["S", ")", "_", ]]):
+                list_params.append(var)
+    elif to_plot == "density":
+        for var in self.ds.data_vars:
+            if "N" in var and not any([x in var for x in ignore+["S", ")", "_", "V"]]):
+                list_params.append(var)
+    elif to_plot == "momentum":
+        for var in self.ds.data_vars:
+            if "NV" in var and not any([x in var for x in ignore+["S", ")", "_"]]):
+                list_params.append(var)
+                
+    else:
+        list_params = to_plot
+
+    list_params.sort()
+    
+
+    data = dict()
+
+    for param in list_params:
+        data[param] = dict()
+        if "mean" in what:
+            data[param]["mean"] = np.mean(self.ds[param], axis = (1,2))
+        if "max" in what:
+            data[param]["max"] = np.max(self.ds[param], axis = (1,2))
+        if "min" in what:
+            data[param]["min"] = np.min(self.ds[param], axis = (1,2))
+
+        if to_plot == "momentum":
+            for key in data[param]:
+                data[param][key] = np.abs(data[param][key])
+
+    colors = ["teal", "darkorange", "firebrick",  "limegreen", "magenta", "cyan", "navy"]
+    fig, ax = plt.subplots(dpi = 100)
+
+    for i, param in enumerate(list_params):
+        if "mean" in what:
+            ax.plot(data[param]["mean"], ls = "-", label = f"{param}", color = colors[i])
+        if "max" in what:
+            ax.plot(data[param]["max"], ls = ":",  color = colors[i])
+        if "min" in what:
+            ax.plot(data[param]["min"], ls = ":",  color = colors[i])
+
+    ax.set_yscale("log")
+    ax.grid(which = "major", lw = 1)
+    ax.grid(which = "minor", lw = 1, alpha = 0.3)
+    ax.legend(loc = "upper left", bbox_to_anchor=(1,1))
+    ax.set_xlabel("Timestep")
+    ax.set_ylabel("Value")
+    ax.set_title(f"{to_plot}: {self.name}")
+    
+    
+def diagnose_cvode(self, lims = (0,0), scale = "log"):
+    ds = self.ds
+
+    fig, axes = plt.subplots(2,2, figsize = (8,6))
+
+    ax = axes[0,0];  ax.set_yscale(scale)
+    ax.plot(ds.coords["t"], ds.data_vars["cvode_nsteps"].values, label = "nsteps")
+    ax.plot(ds.coords["t"], ds.data_vars["cvode_nfevals"].values, label = "nfevals")
+    ax.plot(ds.coords["t"], ds.data_vars["cvode_npevals"].values, label = "npevals")
+    ax.plot(ds.coords["t"], ds.data_vars["cvode_nliters"].values, label = "nliters")
+
+    ax = axes[0,1]
+    ax.plot(ds.coords["t"], ds.data_vars["cvode_last_order"].values, label = "last_order", lw = 1)
+
+    ax = axes[1,0]; ax.set_yscale(scale)
+    ax.plot(ds.coords["t"], ds.data_vars["cvode_num_fails"].values, label = "num_fails")
+    ax.plot(ds.coords["t"], ds.data_vars["cvode_nonlin_fails"].values, label = "nonlin_fails")
+
+    ax = axes[1,1]; ax.set_yscale(scale)
+    ax.plot(ds.coords["t"], ds.data_vars["cvode_stab_lims"].values, label = "stab_lims")
+    ax.plot(ds.coords["t"], ds.data_vars["cvode_stab_lims"].values, label = "last_step")
+
+    for i in range(2):
+        for j in range(2): 
+            axes[i,j].grid()
+            axes[i,j].legend()
+            if lims != (0,0):
+                axes[i,j].set_xlim(lims)
+                
+    
+def plot_selection(case, selection, dpi = 100):
+    """ 
+    Plot selected points on a R,Z grid
+    X,Y grid doesn't work - need to fix it
+    It originally generated a 2D array of X and Y indices so that you could
+    easily get the coordinates of each point, and then sliced it by a slice object.
+    Now I changed it to plot a ds's points over the base dataset, and need to regenerate
+    the points somehow. Perhaps need to use something like meshgrid or something
+    """
+    self = case
+    meta = self.ds.metadata
+
+    # Region boundaries
+    # ny = meta["ny"]     # Total ny cells (incl guard cells)
+    # nx = meta["nx"]     # Total nx cells (excl guard cells)
+    # Rxy = self.ds["R"].values    # R coordinate array
+    # Zxy = self.ds["Z"].values    # Z coordinate array
+    # MYG = meta["MYG"]
+
+    # Array of radial (x) indices and of poloidal (y) indices in the style of Rxy, Zxy
+    # x_idx = np.array([np.array(range(nx))] * int(ny + MYG * 4)).transpose()
+    # y_idx = np.array([np.array(range(ny + MYG*4))] * int(nx))
+
+    # Slice the X, Y and R, Z arrays and vectorise them for plotting
+    # xselect = selection["x"].values.flatten()
+    # yselect = np.where(ds["theta"].values == selection["theta"].values)    # Theta converted to index space
+    rselect = selection["R"].values.flatten()
+    zselect = selection["Z"].values.flatten()
+
+    # Plot
+    fig, axes = plt.subplots(1,3, figsize=(12,5), dpi = dpi, gridspec_kw={'width_ratios': [2.5, 1, 2]})
+    fig.subplots_adjust(wspace=0.3)
+
+    plot_xy_grid(case, axes[0])
+    # axes[0].scatter(yselect, xselect, s = 4, c = "red", marker = "s", edgecolors = "darkorange", linewidths = 0.5)
+
+    plot_rz_grid(case, axes[1])
+    axes[1].scatter(rselect, zselect, s = 20, c = "red", marker = "s", edgecolors = "darkorange", linewidths = 1, zorder = 100)
+
+    plot_rz_grid(case, axes[2], ylim=(-1,-0.25))
+    axes[2].scatter(rselect, zselect, s = 20, c = "red", marker = "s", edgecolors = "darkorange", linewidths = 1, zorder = 100)
+    
+    
+def plot_xy_grid(case, ax):
+    self = case
+    ax.set_title("X, Y index space")
+    ax.scatter(self.yflat, self.xflat, s = 1, c = "grey")
+    ax.plot([self.yflat[self.j1_1g]]*np.ones_like(self.xflat), self.xflat, label = "j1_1g",   color = self.colors[0])
+    ax.plot([self.yflat[self.j1_2g]]*np.ones_like(self.xflat), self.xflat, label = "j1_2g", color = self.colors[1])
+    ax.plot([self.yflat[self.j2_1g]]*np.ones_like(self.xflat), self.xflat, label = "j2_1g",   color = self.colors[2])
+    ax.plot([self.yflat[self.j2_2g]]*np.ones_like(self.xflat), self.xflat, label = "j2_2g", color = self.colors[3])
+    ax.plot(self.yflat, [self.yflat[self.ixseps1]]*np.ones_like(self.yflat), label = "ixseps1", color = self.colors[4])
+    ax.plot(self.yflat, [self.yflat[self.ixseps2]]*np.ones_like(self.yflat), label = "ixseps1", color = self.colors[5], ls=":")
+    ax.legend(loc = "upper center", bbox_to_anchor = (0.5,-0.1), ncol = 3)
+    ax.set_xlabel("Y index (incl. guards)")
+    ax.set_ylabel("X index (excl. guards)")
+
+
+def plot_rz_grid(case, ax, xlim = (None,None), ylim = (None,None)):
+    self = case
+    ax.set_title("R, Z space")
+    ax.scatter(self.rflat, self.zflat, s = 0.1, c = "black")
+    ax.set_axisbelow(True)
+    ax.grid()
+    ax.plot(self.Rxy[:,self.j1_1g], self.Zxy[:,self.j1_1g], label = "j1_1g",     color = self.colors[0], alpha = 0.7)
+    ax.plot(self.Rxy[:,self.j1_2g], self.Zxy[:,self.j1_2g], label = "j1_2g", color = self.colors[1], alpha = 0.7)
+    ax.plot(self.Rxy[:,self.j2_1g], self.Zxy[:,self.j2_1g], label = "j2_1g",     color = self.colors[2], alpha = 0.7)
+    ax.plot(self.Rxy[:,self.j2_2g], self.Zxy[:,self.j2_2g], label = "j2_2g", color = self.colors[3], alpha = 0.7)
+    ax.plot(self.Rxy[self.ixseps1,:], self.Zxy[self.ixseps1,:], label = "ixseps1", color = self.colors[4], alpha = 0.7, lw = 2)
+    ax.plot(self.Rxy[self.ixseps2,:], self.Zxy[self.ixseps2,:], label = "ixseps2", color = self.colors[5], alpha = 0.7, lw = 2, ls=":")
+
+    if xlim != (None,None):
+        ax.set_xlim(xlim)
+    if ylim != (None,None):
+        ax.set_ylim(ylim)
+        
+        
+def create_norm(logscale, norm, vmin, vmax):
+    if logscale:
+        if norm is not None:
+            raise ValueError(
+                "norm and logscale cannot both be passed at the same time."
+            )
+        if vmin * vmax > 0:
+            # vmin and vmax have the same sign, so can use standard log-scale
+            norm = mpl.colors.LogNorm(vmin=vmin, vmax=vmax)
+        else:
+            # vmin and vmax have opposite signs, so use symmetrical logarithmic scale
+            if not isinstance(logscale, bool):
+                linear_scale = logscale
+            else:
+                linear_scale = 1.0e-5
+            linear_threshold = min(abs(vmin), abs(vmax)) * linear_scale
+            norm = mpl.colors.SymLogNorm(linear_threshold, vmin=vmin, vmax=vmax)
+    elif norm is None:
+        norm = mpl.colors.Normalize(vmin=vmin, vmax=vmax)
+
     return norm