--- conflicted
+++ resolved
@@ -1,1455 +1,1445 @@
-import numpy as np
-import matplotlib.pyplot as plt
-import matplotlib as mpl
-from hermes3.utils import *
-from hermes3.named_selections import *
-import general.plotstyle
-
-
-
-class Monitor():
-    def __init__(self, case, windows, settings = None, save = False):
-        
-        self.settings = settings
-        self.plot_settings = {"xmin":None, "xmax":None}
-        self.save = save
-        
-        if self.settings is not None:
-            if "plot" in self.settings.keys():
-                for key in self.settings["plot"].keys():
-                    self.plot_settings[key] = self.settings["plot"][key]
-        
-        self.fig_size = 3
-        
-        self.case = case
-        self.ds = self.case.ds
-        m = self.ds.metadata
-        # self.windows = np.array(windows)
-        self.windows = windows
-        num_rows = len(self.windows)
-        
-        self.noguards = case.ds.hermesm.select_region("all_noguards")
-        self.core = case.ds.hermesm.select_region("core_noguards")
-        self.sol = case.ds.hermesm.select_region("sol_noguards")
-        self.omp = case.ds.hermesm.select_region("outer_midplane_a").isel(x = slice(m["MYG"], -m["MYG"]))
-        
-        self.c = ["navy", "deeppink", "teal", "darkorange"]
-        
-        for row_id in range(num_rows):
-        
-            row_windows = self.windows[row_id]
-            num_windows = len(row_windows)
-            fig, self.axes = plt.subplots(1, num_windows, figsize = (self.fig_size*num_windows*1.2, self.fig_size))
-            fig.subplots_adjust(wspace = 0.4)
-            
-            if num_windows == 1:
-                self.add_plot(self.axes, row_windows[0])
-            else:
-                for i, name in enumerate(row_windows):
-                    self.add_plot(self.axes[i], name)
-            
-            if self.save is True:
-                fig.savefig(f"{case.name}_monitor_{row_id}.png")
-        
-        
-    def add_plot(self,  ax, name):
-        
-        legend = True
-        xformat = True
-        m = self.ds.metadata
-        
-        if "cvode" in name:
-            cvode = dict()
-            
-            for param in ["cvode_nfevals", "cvode_npevals", "cvode_nliters", "cvode_nniters", "cvode_nsteps", "ncalls", "cvode_num_fails", "cvode_nonlin_fails"]:
-                if "cvode" in param:
-                    param_name = param.split("cvode_")[1]
-                else:
-                    param_name = param
-                
-                cvode[param_name] = np.gradient(self.ds[param], self.ds.coords["t"])
-            
-        
-        if name == "target_temp":
-            targets = dict()
-            for target in  ["outer_lower"]:
-                targets[target] = Target(self.case, target)
-                ax.plot(self.ds["t"], targets[target].peak_temperature, label = target, color = self.c[0]) 
-                ax.set_ylabel("Target temp [eV]")
-                ax.set_title("Target temp")
-                ax.set_yscale("log")
-
-
-        elif name == "avg_density":
-            self.core["Ne"].mean(["x", "theta"]).plot(ax = ax, label = "Ne core", ls = "--", c = self.c[0])
-            self.core["Nd"].mean(["x", "theta"]).plot(ax = ax, label = "neut core", ls = "--", c = self.c[1])
-            self.sol["Ne"].mean(["x", "theta"]).plot(ax = ax, label = "Ne sol", c = self.c[0])
-            self.sol["Nd"].mean(["x", "theta"]).plot(ax = ax, label = "neut sol", c = self.c[1])
-            ax.legend(fontsize=9, loc = "upper center", bbox_to_anchor = (0.5, 1.35), ncol = 2)
-            ax.set_yscale("log")
-            
-        elif name == "avg_temp":
-            self.core["Td+"].mean(["x", "theta"]).plot(ax = ax, label = "Td+ core", ls = "--", c = self.c[0])
-            self.core["Te"].mean(["x", "theta"]).plot(ax = ax, label = "Te core", ls = "--", c = self.c[1])
-            self.sol["Td+"].mean(["x", "theta"]).plot(ax = ax, label = "Td+ sol", c = self.c[0])
-            self.sol["Te"].mean(["x", "theta"]).plot(ax = ax, label = "Te sol", c = self.c[1])
-            ax.set_yscale("log")
-            ax.legend(fontsize=9, loc = "upper center", bbox_to_anchor = (0.5, 1.35), ncol = 2)
-            
-        elif name == "sep_ne":
-            self.omp["Ne"].isel(x = m["ixseps1"]).plot(ax = ax, c = self.c[0])
-            
-        elif name == "sep_te":
-            self.omp["Te"].isel(x = m["ixseps1"]).plot(ax = ax, c = self.c[0])
-            
-        elif name == "radiation":
-            (self.core["Rd+_ex"].mean(["x", "theta"])*-1).plot(ax = ax, label = "core", c = self.c[0])
-            (self.sol["Rd+_ex"].mean(["x", "theta"])*-1).plot(ax = ax, label = "sol", c = self.c[1])
-            ax.legend(fontsize=9, loc = "upper center", bbox_to_anchor = (0.5, 1.35), ncol = 2)
-
-        elif name == "ionisation":
-            self.core["Sd+_iz"].mean(["x", "theta"]).plot(ax = ax, label = "core", c = self.c[0])
-            self.sol["Sd+_iz"].mean(["x", "theta"]).plot(ax = ax, label = "sol", c = self.c[1])
-            ax.legend(fontsize=9, loc = "upper center", bbox_to_anchor = (0.5, 1.35), ncol = 2)
-            
-        elif name == "recombination":
-            abs(self.core["Sd+_rec"].mean(["x", "theta"])).plot(ax = ax, label = "core", c = self.c[0])
-            abs(self.sol["Sd+_rec"].mean(["x", "theta"])).plot(ax = ax, label = "sol", c = self.c[1])
-            ax.legend(fontsize=9, loc = "upper center", bbox_to_anchor = (0.5, 1.35), ncol = 2)
-            
-        elif name == "core_temp_gradient":
-            """ 
-            Difference in temp on OMP between x indices a and b
-            """
-            omp = self.case.ds.hermesm.select_region("outer_midplane_a").sel(t=slice(None,None))
-
-            a = 2
-            b = 15
-            
-            (omp["Td+"].isel(x=a) - omp["Td+"].isel(x=b)).plot.line(ax = ax, x="t", label = "Ions", c = self.c[0])
-            (omp["Te"].isel(x=a) - omp["Te"].isel(x=b)).plot.line(ax = ax, x="t", label = "Electrons", c = self.c[1])
-            
-            ax.set_ylabel("Temperature [eV]")
-            ax.set_title(f"OMP Core temperature gradient between x={a} and {b}")
-            ax.legend(fontsize=9, loc = "upper center", bbox_to_anchor = (0.5, 1.35), ncol = 2)
-            
-        elif name == "core_dens_gradient":
-            """ 
-            Difference in dens on OMP between x indices a and b
-            """
-            omp = self.case.ds.hermesm.select_region("outer_midplane_a").sel(t=slice(None,None))
-
-            a = 2
-            b = 15
-            
-            (omp["Ne"].isel(x=a) - omp["Ne"].isel(x=b)).plot.line(ax = ax, x="t", c = self.c[0], label = "Ne")
-            
-            ax.set_title(f"OMP Core plasma density gradient between x={a} and {b}")
-            
-        elif name == "cvode_order":
-            ax.plot(self.ds.coords["t"], self.ds.data_vars["cvode_last_order"].values, label = "last_order", lw = 1, c = self.c[0])
-            
-        elif name == "cvode_evals":
-            ax.plot(self.ds.coords["t"], cvode["nsteps"], c = self.c[0], label = "nsteps")
-            ax.plot(self.ds.coords["t"], cvode["nfevals"], c = self.c[1], label = "nfevals")
-            ax.plot(self.ds.coords["t"], cvode["npevals"], c = self.c[2], label = "npevals")
-            ax.plot(self.ds.coords["t"], cvode["nliters"], c = self.c[3], label = "nliters")
-            ax.set_yscale("log")
-            ax.legend(fontsize=9, loc = "upper center", bbox_to_anchor = (0.5, 1.35), ncol = 2)
-
-        elif name == "cvode_fails":
-       
-            ax.plot(self.ds.coords["t"], cvode["num_fails"], c = self.c[0], label = "num_fails")
-            ax.plot(self.ds.coords["t"], cvode["nonlin_fails"], c = self.c[1], label = "nonlin_fails")
-            ax.set_yscale("linear")
-            
-        elif name == "cvode_last_step":
-            ax.plot(self.ds.coords["t"], self.ds["cvode_last_step"], c = self.c[0])
-            
-        elif name == "cvode_ncalls_per_second":
-            # Per second of time simulated
-            ncalls_per_timestep = (self.ds["ncalls"].data[0:-1]/self.ds.coords["t"].diff("t"))
-            ax.plot(self.ds.coords["t"][0:-1], ncalls_per_timestep, c = self.c[0], lw = 1, markersize=1, marker = "o")
-            
-        elif name == "cvode_ncalls_per_step":
-            ncalls_per_step = (cvode["nfevals"] + cvode["npevals"]) / cvode["nsteps"]
-            ax.plot(self.ds.coords["t"], ncalls_per_step, c = self.c[0], lw = 1, markersize=1, marker = "o")
-            
-        elif name == "cvode_linear_per_newton":
-            ax.plot(self.ds.coords["t"], np.divide(self.ds["cvode_nliters"], self.ds["cvode_nniters"]), c = self.c[0], lw = 1, markersize=1, marker = "o")
-            
-        elif name == "cvode_precon_per_newton":
-            ax.plot(self.ds.coords["t"], self.ds["cvode_npevals"]/self.ds["cvode_nliters"], c = self.c[0], lw = 1, markersize=1, marker = "o")
-        
-        elif name == "cvode_fails_per_step":
-            ax.plot(self.ds.coords["t"], (self.ds["cvode_num_fails"] + self.ds["cvode_nonlin_fails"])/self.ds["cvode_nsteps"], c = self.c[0], lw = 1, markersize=1, marker = "o")
-        
-        elif name == "cumulative_linear_fails_per_second":
-            # Per second of time simulated
-            ax.plot(self.ds.coords["t"], self.ds["cvode_num_fails"], c = self.c[0], lw = 1, markersize=1, marker = "o")
-            
-        elif name == "cumulative_newton_fails_per_second":
-            # Per second of time simulated
-            ax.plot(self.ds.coords["t"], self.ds["cvode_nonlin_fails"], c = self.c[0], lw = 1, markersize=1, marker = "o")
-            
-        elif name == "cvode_stab_lims":
-            # Per second of time simulated
-            ax.plot(self.ds.coords["t"], self.ds["cvode_stab_lims"], c = self.c[0], lw = 1, markersize=1, marker = "o")
-        
-        else:
-            raise Exception(f"Plot {name} not available")
-
-        ax.set_title(name)
-        if self.plot_settings["xmin"] is not None:
-            ax.set_xlim(left = self.plot_settings["xmin"])
-            
-        if self.plot_settings["xmax"] is not None:
-            ax.set_xlim(right = self.plot_settings["xmax"])
-        # ax.set_xlim((self.plot_settings["xmin"], self.plot_settings["xmax"]))
-
-        
-    
-        # ax.xaxis.set_major_formatter(mpl.ticker.StrMethodFormatter("{x:.1e}"))
-        ax.set_ylabel("")
-        ax.tick_params(axis="x", labelrotation = 0)
-        ax.grid(which="both", alpha = 0.3)
-        
-        
-            
-        
-        
-        
-class Monitor2D():
-    """ 
-    Plot monitor windows in the pattern [[1, 2, 3], [4, 5, 6]] or [[1]]
-    mode is grid or pcolor
-    """
-    def __init__(self, case, mode, windows, settings = None):
-        
-        # Catch if user supplies just a [param] instead of [[param]]
-        # if len(windows[0])==1 and isinstance(windows, list):
-        #     windows = [windows]
-            
-        self.input_settings = settings
-        
-        # Defaults:
-        self.settings = {"all": {"xlim":(None, None), "ylim":(None, None), 
-                                 "figure_aspect":0.9, "wspace_modifier":1, 
-                                 "view":None, "dpi":100, "clean_guards":True}}
-        
-        
-        self.fig_size = 3.5
-        self.mode = mode
-        self.case = case
-        self.ds = self.case.ds
-        
-
-        self.capture_setting_inputs("all")
-
-            
-            
-        # Set figure layout
-        if mode == "grid":
-            self.fig_height = self.fig_size * self.settings["all"]["figure_aspect"]
-            self.wspace = 0.25
-            
-        elif "history" in mode:
-            self.fig_height = 0.8 * self.fig_size * self.settings["all"]["figure_aspect"]
-            self.wspace = 0.3
-            
-        elif mode == "pcolor" or mode == "polygon":
-            
-            # Select final timestep if one not provided
-            if "t" in self.ds.dims.keys():
-                self.ds = self.ds.isel(t=-1)
-            
-            if self.settings["all"]["view"] == "lower_divertor":
-                
-                self.settings["all"]["figure_aspect"] = 0.5
-                self.settings["all"]["ylim"] = (None,0)
-                self.wspace = 0.15
-                
-            else:
-                self.wspace = 0.2
-                
-            self.fig_height = 1.8 * self.fig_size * self.settings["all"]["figure_aspect"]
-            
-
-        self.windows = windows
-        num_rows = len(self.windows)
-        
-        self.c = mike_cmap()
-        
-        for row_id in range(num_rows):
-        
-            row_windows = self.windows[row_id]
-            num_windows = len(row_windows)
-            fig, self.axes = plt.subplots(1, num_windows, dpi = self.settings["all"]["dpi"],
-                                          figsize = (self.fig_size*num_windows, self.fig_height))
-            fig.subplots_adjust(wspace = self.wspace)
-            
-            if num_windows == 1:
-                self.add_plot(self.axes, row_windows[0])
-            else:
-                for i, name in enumerate(row_windows):
-                    self.add_plot(self.axes[i], name)
-        
-    def capture_setting_inputs(self, plot):
-        """
-        Take settings from inputs and pass them to the correct plot
-        """
-        if self.input_settings is not None:
-            if plot in self.input_settings.keys():
-                for setting in self.input_settings[plot].keys():
-                    self.settings[plot][setting] = self.input_settings[plot][setting]
-                        
-    def add_plot(self, ax, name):
-        
-        # Default settings
-        self.settings[name] = {
-            "log":False, "vmin":self.ds[name].min().values, "vmax":self.ds[name].max().values,
-            }
-        if "history" in self.mode:
-            self.settings[name]["log"] = False
-        # Modify through inputs
-        self.capture_setting_inputs(name)
-        
-        
-
-        settings = self.settings[name]
-        
-        
-        
-        if self.settings["all"]["clean_guards"] is True:
-            self.ds[name] = self.ds[name].hermesm.clean_guards()
-        
-        if settings["vmin"] == None:
-            settings["vmin"] = self.ds[name].min().values
-            
-        if settings["vmax"] == None:
-            settings["vmax"] = self.ds[name].max().values
-        
-        meta = self.ds.metadata
-        
-        
-        if self.mode == "grid":
-        
-            norm = create_norm(logscale = settings["log"], norm = None, vmin = settings["vmin"], vmax = settings["vmax"])
-            abs(self.ds[name]).plot(ax = ax, cmap = "Spectral_r", cbar_kwargs={"label":""}, vmin=settings["vmin"], vmax=settings["vmax"], norm = norm)
-            ax.set_title(name)
-
-            ax.set_ylabel(""); ax.set_xlabel("")
-            ax.tick_params(axis="x", labelrotation = 0)
-            ax.grid(which="both", alpha = 0.3)
-            
-            ax.hlines(meta["ixseps1"], self.ds["theta"][0], self.ds["theta"][-1], colors = "k", ls = "--", lw = 1)
-            
-            
-        elif self.mode == "pcolor":
-            
-            data = abs(self.ds[name])
-            # if self.settings["all"]["clean_guards"] is True:
-            #     data = data.hermesm.clean_guards()
-                
-            data.bout.pcolormesh(ax = ax, cmap = "Spectral_r", logscale=settings["log"], vmin=settings["vmin"], vmax=settings["vmax"])#, cbar_kwargs={"label":""})
-            ax.set_title(name)
-
-            ax.set_ylabel(""); ax.set_xlabel("")
-            ax.tick_params(axis="x", labelrotation = 0)
-            ax.grid(which="both", alpha = 0.3)
-            # [ax.vlines(meta[x], self.ds["x"][0], self.ds["x"][-1], colors = "k") for x in ["jyseps1_1", "jyseps1_2", "jyseps2_1", "jyseps2_2"]]
-            
-        elif self.mode == "polygon":
-            data = abs(self.ds[name])
-            # if self.settings["all"]["clean_guards"] is True:
-            #     data = data.hermesm.clean_guards()
-                
-            data.bout.polygon(ax = ax, cmap = "Spectral_r", logscale=settings["log"], vmin=settings["vmin"], vmax=settings["vmax"])#, cbar_kwargs={"label":""})
-            ax.set_title(name)
-
-            ax.set_ylabel(""); ax.set_xlabel("")
-            ax.tick_params(axis="x", labelrotation = 0)
-            ax.grid(which="both", alpha = 0.3)
-            
-        elif self.mode == "omp_history":
-            norm = create_norm(logscale = settings["log"], norm = None, vmin = settings["vmin"], vmax = settings["vmax"])
-            self.case.ds.hermesm.select_region("outer_midplane_a")[name].plot(x = "t", ax = ax, cmap = "Spectral_r", norm = norm, cbar_kwargs={"label":""})
-            ax.set_title(f"OMP {name}")
-            
-        elif self.mode == "target_history":
-            norm = create_norm(logscale = settings["log"], norm = None, vmin = settings["vmin"], vmax = settings["vmax"])
-            self.case.ds.hermesm.select_region("outer_lower_target")[name].plot(x = "t", ax = ax, cmap = "Spectral_r", norm = norm, cbar_kwargs={"label":""})
-            ax.set_title(f"Target {name}")
-            
-            
-        elif self.mode == "field_line_history":
-            norm = create_norm(logscale = settings["log"], norm = None, vmin = settings["vmin"], vmax = settings["vmax"])
-            self.case.select_custom_sol_ring(1, "outer_lower")[name].plot(x = "t", ax = ax, cmap = "Spectral_r", norm = norm, cbar_kwargs={"label":""})
-            ax.set_title(f"1st SOL ring {name}")
-            
-        else:
-            raise Exception(f"Mode {self.mode} not supported")
-            
-        if self.settings["all"]["ylim"] != (None, None):
-            ax.set_ylim(self.settings["all"]["ylim"])
-            
-        if self.settings["all"]["xlim"] != (None, None):
-            ax.set_xlim(self.settings["all"]["xlim"])
-
-            
-            
-def plot_ddt(case, 
-             smoothing = 1, 
-             dpi = 120, 
-             volume_weighted = True, 
-             normalised = True,
-             ylims = (None,None), 
-             xlims = (None,None)):
-    """
-    RMS of all the ddt parameters, which are convergence metrics.
-    Inputs:
-    smoothing: moving average period used for plot smoothing (default = 20. 1 is no smoothing)
-    volume_weighted: weigh the ddt by cell volume
-    """
-    
-    if case.is_2d:
-        ds = case.ds.hermesm.select_region("all_noguards")
-    else:
-        # No guard cells at all
-        ds = case.ds.isel(pos=slice(2,-2))
-
-    m = ds.metadata
-    
-    # Find parameters (species dependent)
-    list_params = []
-
-    for var in ds.data_vars:
-        if "ddt" in var and not any([x in var for x in []]):
-            list_params.append(var)
-    list_params.sort()
-    
-    # Account for when if not enough timesteps for smoothing
-    if len(ds.coords["t"]) < smoothing:
-        smoothing = len(ds.coords) / 10
-
-    res = dict()
-    ma = dict()
-    
-
-    for param in list_params:
-
-        if volume_weighted:
-            res[param] = (ds[param] * ds.dv) / np.sum(ds.dv)    # Cell volume weighted
-        else:
-            res[param] = ds[param]
-            
-        if case.is_2d:
-            res[param] = np.sqrt(np.mean(res[param]**2, axis = (1,2)))    # Root mean square
-        else:
-            res[param] = np.sqrt(np.mean(res[param]**2, axis = 1))    # Root mean square
-        res[param] = np.convolve(res[param], np.ones(smoothing), "same")    # Moving average with window = smoothing
-        
-        if normalised:
-            res[param] /= ds[param].attrs["conversion"]
-            # res[param] = res[param] / res[param][0]
-
-    fig, ax = plt.subplots(figsize = (5,4), dpi = dpi)
-    fig.subplots_adjust(right=0.8)
-
-
-    for param in list_params:
-        ax.plot(ds.coords["t"], res[param], label = param, lw = 1)
-        
-    ax.set_yscale("log")
-    ax.grid(which = "major", lw = 1)
-    ax.grid(which = "minor", lw = 1, alpha = 0.3)
-    ax.legend(loc = "upper left", bbox_to_anchor=(1,1))
-    ax.set_xlabel("Time [s]")
-    ax.set_ylabel("Cell weighted residual RMS [-]")
-    ax.set_title(f"Residual plot: {case.name}")
-    
-    if ylims != (None,None):
-        ax.set_ylim(ylims)
-    if xlims != (None,None):
-        ax.set_xlim(xlims)
-
-def plot_monitors(self, to_plot, what = ["mean", "max", "min"], ignore = []):
-    """
-    Plot time histories of parameters (density, pressure, or momentum)
-    In each plot the solid line is the mean and dashed lines 
-    represent the min/max at each timestep.
-    Momentum is shown as an absolute value
-    """
-
-    list_params = []
-    if to_plot == "pressure":
-        for var in self.ds.data_vars:
-            if "P" in var and not any([x in var for x in ignore+["S", ")", "_", ]]):
-                list_params.append(var)
-    elif to_plot == "density":
-        for var in self.ds.data_vars:
-            if "N" in var and not any([x in var for x in ignore+["S", ")", "_", "V"]]):
-                list_params.append(var)
-    elif to_plot == "momentum":
-        for var in self.ds.data_vars:
-            if "NV" in var and not any([x in var for x in ignore+["S", ")", "_"]]):
-                list_params.append(var)
-                
-    else:
-        list_params = to_plot
-
-    list_params.sort()
-    
-
-    data = dict()
-
-    for param in list_params:
-        data[param] = dict()
-        if "mean" in what:
-            data[param]["mean"] = np.mean(self.ds[param], axis = (1,2))
-        if "max" in what:
-            data[param]["max"] = np.max(self.ds[param], axis = (1,2))
-        if "min" in what:
-            data[param]["min"] = np.min(self.ds[param], axis = (1,2))
-
-        if to_plot == "momentum":
-            for key in data[param]:
-                data[param][key] = np.abs(data[param][key])
-
-    colors = ["teal", "darkorange", "firebrick",  "limegreen", "magenta", "cyan", "navy"]
-    fig, ax = plt.subplots(dpi = 100)
-
-    for i, param in enumerate(list_params):
-        if "mean" in what:
-            ax.plot(data[param]["mean"], ls = "-", label = f"{param}", color = colors[i])
-        if "max" in what:
-            ax.plot(data[param]["max"], ls = ":",  color = colors[i])
-        if "min" in what:
-            ax.plot(data[param]["min"], ls = ":",  color = colors[i])
-
-    ax.set_yscale("log")
-    ax.grid(which = "major", lw = 1)
-    ax.grid(which = "minor", lw = 1, alpha = 0.3)
-    ax.legend(loc = "upper left", bbox_to_anchor=(1,1))
-    ax.set_xlabel("Timestep")
-    ax.set_ylabel("Value")
-    ax.set_title(f"{to_plot}: {self.name}")
-    
-    
-def diagnose_cvode(ds, lims = (0,0), scale = "log"):
-
-    fig, axes = plt.subplots(2,2, figsize = (8,6))
-
-    ax = axes[0,0];  ax.set_yscale(scale)
-    ax.plot(ds.coords["t"], ds.data_vars["cvode_nsteps"].values, label = "nsteps")
-    ax.plot(ds.coords["t"], ds.data_vars["cvode_nfevals"].values, label = "nfevals")
-    ax.plot(ds.coords["t"], ds.data_vars["cvode_npevals"].values, label = "npevals")
-    ax.plot(ds.coords["t"], ds.data_vars["cvode_nliters"].values, label = "nliters")
-
-    ax = axes[0,1]
-    ax.plot(ds.coords["t"], ds.data_vars["cvode_last_order"].values, label = "last_order", lw = 1)
-
-    ax = axes[1,0]; ax.set_yscale(scale)
-    ax.plot(ds.coords["t"], ds.data_vars["cvode_num_fails"].values, label = "num_fails")
-    ax.plot(ds.coords["t"], ds.data_vars["cvode_nonlin_fails"].values, label = "nonlin_fails")
-
-    ax = axes[1,1]; ax.set_yscale(scale)
-    ax.plot(ds.coords["t"], ds.data_vars["cvode_stab_lims"].values, label = "stab_lims")
-    ax.plot(ds.coords["t"], ds.data_vars["cvode_stab_lims"].values, label = "last_step")
-
-    for i in range(2):
-        for j in range(2): 
-            axes[i,j].grid()
-            axes[i,j].legend()
-            if lims != (0,0):
-                axes[i,j].set_xlim(lims)
-                
-    
-def plot_selection(ds, selection, dpi = 100, rz_only = False, show_selection = True):
-    """ 
-    Plot selected points on a R,Z grid
-    X,Y grid doesn't work - need to fix it
-    It originally generated a 2D array of X and Y indices so that you could
-    easily get the coordinates of each point, and then sliced it by a slice object.
-    Now I changed it to plot a ds's points over the base dataset, and need to regenerate
-    the points somehow. Perhaps need to use something like meshgrid or something
-    """
-
-    m = ds.metadata
-
-
-    # Slice the X, Y and R, Z arrays and vectorise them for plotting
-    xselect = selection["x"].values.flatten()
-    yselect = selection["theta_idx"].values.flatten()
-    rselect = selection["R"].values.flatten()
-    zselect = selection["Z"].values.flatten()
-
-    # Plot
-    fig, axes = plt.subplots(
-        1,2, figsize=(8,5), dpi = dpi, gridspec_kw={'width_ratios': [2, 1]},
-        )
-    fig.subplots_adjust(
-        wspace=0.15,
-        top = 0.75, bottom = 0.05, left = 0.10, right = 0.95)
-
-    plot_xy_grid(ds, axes[0])
-    if show_selection is True:
-        for x in xselect:
-            axes[0].scatter(yselect, [x]*len(yselect), s = 4, c = "red", marker = "s", edgecolors = "darkorange", linewidths = 0.5)
-
-    plot_rz_grid(ds, axes[1])
-    if show_selection is True:
-        axes[1].scatter(rselect, zselect, s = 20, c = "red", marker = "s", edgecolors = "darkorange", linewidths = 1, zorder = 100)
-
-    
-
-def plot_performance(cs, logscale = True):
-    """
-    Do a plot showing simulation speed in ms sim time / 24hrs compute time
-    Takes a dictionary of datasets
-
-    """
-    fig, ax = plt.subplots(figsize=(12,6), dpi = 120)
-
-    for name in cs:
-        ds = cs[name].ds.isel(t=slice(10,None))
-        m = ds.metadata
-        # data = ds.hermesm.select_region("outer_midplane_a")["Ne"].isel(x=10)
-        wtime = ds["wtime"]
-        t = ds["t"].values * 1000   # ms
-        stime = np.diff(t, prepend = t[0])  
-        ms_per_24hrs = (stime) / (wtime/(60*60*24))  # ms simulated per 24 hours
-        ax.plot(t - t[0], ms_per_24hrs, label = name)
-        
-    ax.legend()
-    ax.set_title("ms simulation time per 24hrs compute time")
-    ax.set_ylabel("ms / 24hr")
-    ax.set_xlabel("Sim time [ms]")
-    ax.set_yscale("log")
-
-    
-def plot_xy_grid(ds, ax):
-
-    m = ds.metadata
-    yflat = ds["y_idx"].data.flatten()
-    xflat = ds["x_idx"].data.flatten()
-        
-    ax.set_title("X, Y index space")
-    ax.scatter(yflat, xflat, s = 1, c = "grey")
-    ax.plot([yflat[m["j1_1g"]]]*np.ones_like(xflat), xflat, label = "j1_1g",   color = m["colors"][0])
-    ax.plot([yflat[m["j1_2g"]]]*np.ones_like(xflat), xflat, label = "j1_2g", color = m["colors"][1])
-    ax.plot([yflat[m["j2_1g"]]]*np.ones_like(xflat), xflat, label = "j2_1g",   color = m["colors"][2])
-    ax.plot([yflat[m["j2_2g"]]]*np.ones_like(xflat), xflat, label = "j2_2g", color = m["colors"][3])
-    ax.plot(yflat, [yflat[m["ixseps1"]]]*np.ones_like(yflat), label = "ixseps1", color = m["colors"][4])
-    if m["topology"] != "single-null":
-        ax.plot(yflat, [yflat[m["ixseps2"]]]*np.ones_like(yflat), label = "ixseps1", color = m["colors"][5], ls=":")
-        
-    ax.plot(yflat[m["ny_inner"]]*np.ones_like(xflat), xflat, label = "ny_inner", color = m["colors"][5])
-    ax.legend(loc = "upper center", bbox_to_anchor = (0.5, 1.3), ncol = 3)
-    ax.set_xlabel("Y index (incl. guards)")
-    ax.set_ylabel("X index (excl. guards)")
-
-
-def plot_rz_grid(ds, ax, xlim = (None,None), ylim = (None,None)):
-    
-    m = ds.metadata
-    
-    rflat = ds.coords["R"].values.flatten()
-    zflat = ds.coords["Z"].values.flatten()
-    
-    ax.set_title("R, Z space")
-    ax.scatter(rflat, zflat, s = 0.1, c = "black", alpha = 0.5)
-    ax.set_axisbelow(True)
-    ax.grid()
-    ax.plot(ds["R"][:,m["j1_1g"]], ds["Z"][:,m["j1_1g"]], label = "j1_1g",     color = m["colors"][0], alpha = 0.7)
-    ax.plot(ds["R"][:,m["j1_2g"]], ds["Z"][:,m["j1_2g"]], label = "j1_2g", color = m["colors"][1], alpha = 0.7)
-    ax.plot(ds["R"][:,m["j2_1g"]], ds["Z"][:,m["j2_1g"]], label = "j2_1g",     color = m["colors"][2], alpha = 0.7)
-    ax.plot(ds["R"][:,m["j2_2g"]], ds["Z"][:,m["j2_2g"]], label = "j2_2g", color = m["colors"][3], alpha = 0.7)
-    ax.plot(ds["R"][m["ixseps1"],:], ds["Z"][m["ixseps1"],:], label = "ixseps1", color = m["colors"][4], alpha = 0.7, lw = 2)
-
-    ax.plot(
-        ds["R"][m["ixseps1"], slice(None,m["ny_inner"])], 
-        ds["Z"][m["ixseps1"], slice(None,m["ny_inner"])], 
-        
-        label = "ixseps1", color = m["colors"][4], alpha = 0.7, lw = 2)
-    
-    ax.plot(
-        ds["R"][m["ixseps1"], slice(m["ny_inner"]+m["MYG"], m["nyg"])], 
-        ds["Z"][m["ixseps1"], slice(m["ny_inner"]+m["MYG"], m["nyg"])], 
-        
-        color = m["colors"][4], alpha = 0.7, lw = 2)
-    
-    ax.plot(ds["R"][:,m["ny_inner"]], ds["Z"][:,m["ny_inner"]], label = "ny_inner", color = m["colors"][5], alpha = 0.7)
-    
-    ax.set_aspect("equal")
-    # if ds.metadata["topology"] != "single-null":
-    #     ax.plot(ds["R"][m["ixseps2"],:], ds["Z"][m["ixseps2"],:], label = "ixseps2", color = m["colors"][5], alpha = 0.7, lw = 2, ls=":")
-
-    if xlim != (None,None):
-        ax.set_xlim(xlim)
-    if ylim != (None,None):
-        ax.set_ylim(ylim)
-        
-def plot1d(
-    casestore
-    ):
-    """
-    Plot profiles of 1D hermes-3 cases
-    provide dictionary of cases
-    """
-    lw = 2
-    toplot = [ ["Te",  "Ne", "Pe"], 
-            #   ["Ne", "Nd"]
-            ]
-
-    for list_params in toplot:
-
-        fig, axes = plt.subplots(1,3, figsize = (18,5))
-        fig.subplots_adjust(wspace=0.4)
-
-        for i, ax in enumerate(axes):
-            param = list_params[i]
-            for i, casename in enumerate(casestore): 
-                ds = casestore[casename].ds.isel(pos=slice(2,-2), t = -1)
-                ax.plot(ds["pos"], abs(ds[param]), linewidth = lw, label = casename, marker = "o", ms = 0)
-
-            ax.set_xlabel("Position (m)")
-            ax.set_title(param)
-            ax.legend(fontsize = 10)
-            ax.grid(which="major", alpha = 0.3)
-
-            if param in list_params:
-                ax.set_ylim(0,ax.get_ylim()[1]*1.1)
-                # ax.set_xlim(9,10.5)
-
-            ax.yaxis.set_major_formatter(mpl.ticker.StrMethodFormatter("{x:.1e}"))
-def lineplot(
-    cases,
-    colors = None,
-    params = ["Td+", "Te", "Td", "Ne", "Nd"],
-    regions = ["imp", "omp", "outer_lower"],
-    ylims = (None,None),
-    xlims = (None,None),
-    markersize = 2,
-    lw = 2,
-    dpi = 120,
-    clean_guards = True,
-    logscale = True,
-    log_threshold = 10,  # Ratio of max to min required for logscale
-    save_name = "",
-    guard_replace = False,
-    auto_y_pad = 0.1,   # Padding on Y lims when automatically calculated (difference)
-    auto_y_pad_log = 0.5,  # Same as above but logscale (factor)
-    ):
-    """
-    Versatile lineplot for 1D profiles in 2D models at OMP, IMP or target, as well as 1D models
-    """
-    
-    marker = "o"
-    ms = markersize
-    lw = lw
-    set_ylims = dict()
-    set_yscales = dict()
-    
-    # Automatically select last timestep if none provided
-    for name in cases.keys():
-        if "t" in  cases[name].dims.keys():
-            cases[name] = cases[name].isel(t=-1)
-
-
-    for region in regions:
-        mult = 0.8
-        fig, axes = plt.subplots(1,len(params), dpi = dpi, figsize = (4.6*len(params)*mult,5*mult), sharex = True)
-        fig.subplots_adjust(hspace = 0, wspace = 0.3, bottom = 0.25, left = 0.1, right = 0.9)
-        ls = "-"
-        
-        if type(axes) != np.ndarray:
-            axes = [axes]
-        
-        region_ds = dict()
-        for name in cases.keys():
-            ds = cases[name]
-            if region == "omp":
-                region_ds[name] = ds.hermesm.select_region("outer_midplane_a")
-                xlabel = "dist from sep [m]"
-            elif region == "imp":
-                region_ds[name] = ds.hermesm.select_region("inner_midplane_a")
-                xlabel = "dist from sep [m]"
-            elif region == "outer_lower":
-                region_ds[name] = ds.hermesm.select_region("outer_lower_target")
-                xlabel = "dist from sep [m]"
-            elif region == "field_line":
-                region_ds[name] = ds.hermesm.select_custom_sol_ring(ds.metadata["ixseps1"], "outer_lower").squeeze()
-                xlabel = "Distance from midplane [m]"
-            elif region == "1d":
-                region_ds[name] = ds.squeeze()
-                xlabel = "Distance from midplane [m]"
-            else:
-                raise Exception(f"Region {region} not found")
-            
-            if clean_guards is True:
-                if region == "omp" or region == "imp" or region == "outer_lower":
-                    region_ds[name] = region_ds[name].isel(x=slice(2,-2))
-                elif region == "field_line":
-                    region_ds[name] = region_ds[name].isel(theta = slice(None,-2))
-                elif region == "1d":
-                    if guard_replace is True:
-                        raise Exception("Cannot guard replace and clean guards at the same time")
-                    region_ds[name] = region_ds[name].isel(pos=slice(2,-2))
-                    print("Warning: 1D plot omitting target values")
-                else:
-                    raise Exception(f"{region} guard cleaning not implemented")
-                
-        
-            
-        for i, param in enumerate(params):
-            
-            datamins = []
-            datamaxes = []
-            
-            for j, name in enumerate(cases.keys()):
-                
-                
-                
-                if region == "1d":
-                    xplot = region_ds[name]["pos"]
-                elif region == "field_line":    # Poloidal
-                    m = region_ds[name].metadata
-                    xplot = region_ds[name].coords["theta"] - region_ds[name].coords["theta"][0]
-                else:    # Radial, 0 at sep
-                    sep_R = region_ds[name].coords["R"][region_ds[name].metadata["ixseps1"]- region_ds[name].metadata["MXG"]]
-                    xplot = region_ds[name].coords["R"] - sep_R
-                    
-                xplot = xplot.values.copy()  # Extract numpy array
-                    
-                if param in region_ds[name].data_vars:
-                    data = region_ds[name][param].values.copy()   # Extract numpy array
-                else: 
-                    data = np.zeros_like(region_ds[name]["Ne"])
-                    print(f"Warning: {param} not found in {name}!")
-                    
-                
-                if guard_replace is True:
-
-                    if region == "1d":
-                        xplot = guard_replace_1d(xplot)[1:-1]
-                        data = guard_replace_1d(data)[1:-1]
-                    else:
-                        raise Exception("Guard replacement only implemented for 1D")
-    
-                # Recover colors from cycler if unset
-                if colors == None:
-                    colors = plt.rcParams['axes.prop_cycle'].by_key()['color']
-                    
-                axes[i].plot(xplot, data, label = name, c = colors[j], marker = marker, ms = ms, lw = lw, ls = ls)
-                
-                
-                # If custom xlims, calculate appropriate ylim ranges and store them
-                if xlims != (None, None):
-                    if xlims[-1] > xplot.max()*1.1:
-                        print("Waring: xlim maximum exceeds data maximum")
-                    axes[i].set_xlim(xlims)
-                    idxmin = np.argmin(abs(xplot - xlims[0]))
-                    idxmax = np.argmin(abs(xplot - xlims[1]))+1
-                    
-                    limited_data = data[idxmin:idxmax]
-<<<<<<< HEAD
-                else:
-                    limited_data = data
-                    
-                datamaxes.append(limited_data.max())
-                datamins.append(limited_data.min())
-=======
-                    datarange = abs(limited_data.max() - limited_data.min())
-                    ymaxes.append(limited_data.max() + datarange * auto_y_pad)
-                    ymins.append(limited_data.min() - datarange * auto_y_pad)
-                    
-                # Otherwise it gets guard replaced multiple times over
-                del xplot
-                del data
->>>>>>> eb749356
-                
-        
-            datamin = np.min(datamins)
-            datamax = np.max(datamaxes)
-            datarange = abs(datamax - datamin)
-            
-                
-            # Make yscale log if data range is over threshold
-            # print(param, new_ylim[0], new_ylim[1])
-            
-            if logscale is True and datamax/datamin > log_threshold:
-                axes[i].set_yscale("symlog")
-                axes[i].yaxis.set_major_locator(mpl.ticker.LogLocator(numticks=10))
-                ymax = datamax / auto_y_pad_log
-                ymin = datamin * auto_y_pad_log
-            else:
-                ymax = datamax + datarange * auto_y_pad
-                ymin = datamin - datarange * auto_y_pad
-                axes[i].set_yscale("linear")
-                
-            axes[i].grid(which="both", alpha = 1)
-            axes[i].grid(which="minor", visible = True)
-            axes[i].set_xlabel(xlabel, fontsize=9)
-            axes[i].set_title(f"{param}", fontsize = "x-large")
-            fig.suptitle(f"{region} profiles")
-            
-            # print(f"{param}, datamin = {datamin:.3f}, datamax = {datamax:.3f}, datarange = {datarange:.3f}")            
-            # print(f"       ymin: {ymin:.3f}, ymax: {ymax:.3f}")
-            
-            # if ymin < 0 and logscale is True:
-            #     print(f"Warning: {param} lower ylim below 0")
-            axes[i].set_ylim(ymin, ymax)
-
-        legend_items = []
-        for j, name in enumerate(cases.keys()):
-            legend_items.append(mpl.lines.Line2D([0], [0], color=colors[j], lw=2, ls = ls))
-            
-        fig.legend(legend_items, cases.keys(), ncol = len(cases), loc = "upper center", bbox_to_anchor=(0.5,0.15))
-        if save_name != "":
-            fig.savefig(f"{save_name}.png", bbox_inches="tight", pad_inches=0.2)
-        # fig.tight_layout()
-        
-def create_norm(logscale, norm, vmin, vmax):
-    if logscale:
-        if norm is not None:
-            raise ValueError(
-                "norm and logscale cannot both be passed at the same time."
-            )
-        if vmin * vmax > 0:
-            # vmin and vmax have the same sign, so can use standard log-scale
-            norm = mpl.colors.LogNorm(vmin=vmin, vmax=vmax)
-        else:
-            # vmin and vmax have opposite signs, so use symmetrical logarithmic scale
-            if not isinstance(logscale, bool):
-                linear_scale = logscale
-            else:
-                linear_scale = 1.0e-5
-            linear_threshold = min(abs(vmin), abs(vmax)) * linear_scale
-            norm = mpl.colors.SymLogNorm(linear_threshold, vmin=vmin, vmax=vmax)
-    elif norm is None:
-        norm = mpl.colors.Normalize(vmin=vmin, vmax=vmax)
-
-    return norm
-
-
-def camera_view(ax, loc, tokamak = "ST40"):
-    """
-    Available views:
-    ---------
-    lower_outer, lower2
-    """
-    
-    lims = dict()
-    if loc == "lower_outer":
-        lims = dict(x = (0.45, 0.65), y = (-0.87, -0.7))
-    elif loc == "lower2":
-        lims = dict(x = (0.15, 0.66), y = (-0.87, -0.5))
-    elif loc == "lower_half":
-        lims = dict(x = (None,None), y = (-0.87, 0.1))
-        
-    else:
-        raise Exception(f"Location {loc} not implemented yet")
-        
-    ax.set_xlim(lims["x"])
-    ax.set_ylim(lims["y"])
-    
-    
-def plot_perp_heat_fluxes(ds, ax = None, loc = "omp", 
-                          neutrals_only = False, 
-                          ylim = (None,None),
-                          particle_fluxes = False,
-                          species = "d"):
-    """
-    Plots poloidal integrals of radial heat fluxes
-    Plot is for LHS cell edges and then the outermost RHS cell edge is appended
-    This way zero radial flux appears as a "0" on both ends.
-    """
-    lw = 1
-    
-    if ds.coords["t"].shape != ():
-        raise Exception("Must supply single time slice")
-    
-    if ax == None:
-        fig, ax = plt.subplots()
-
-    if loc == "integral":
-        d = ds.isel(x=slice(2,-2)).sum("theta")
-        print("Integrating poloidally")
-        ylabel = "Radial heat flow $[MW]$"
-        title = "Whole domain radial heat flow integral"
-        scale = 1e-6
-    elif loc == "omp":
-        d = ds.hermesm.select_region("outer_midplane_a").isel(x=slice(2,-2))
-        ylabel = "Radial heat flux $[Wm^{-2}]$"
-        title = "Radial heat fluxes at OMP"
-        scale = 1
-    elif loc == "imp":    
-        d = ds.hermesm.select_region("inner_midplane_a").isel(x=slice(2,-2))
-        ylabel = "Radial heat flux $[Wm^{-2}]$"
-        title = "Radial heat fluxes at IMP"
-        scale = 1
-    else:
-        raise Exception("Location must be omp, imp or integral")
-
-    
-    # if "omp" in loc:
-    #     d = domain.hermesm.select_region("outer_midplane_a").isel(x=slice(2,-2))
-    # elif "imp" in loc:
-    #     d = domain.hermesm.select_region("inner_midplane_a").isel(x=slice(2,-2))
-    # else:
-    #     raise Exception("Location must contain omp or imp")
-        
-    omp = ds.hermesm.select_region("outer_midplane_a").isel(x=slice(2,-2))
-    dist = (omp["R"] - omp["R"][ds.metadata["ixseps1"]])
-    dist = np.insert(dist.values, 0, dist.values[0] - (dist.values[1] - dist.values[0]))
-
-    def append_rhs(x):
-        F = d[x].values
-        rhs = d[x.replace("_L_", "_R_")][-1].values
-        return np.concatenate([F, [rhs]])
-
-    m = "o"
-    ms = 0
-    
-    if neutrals_only is False:
-        ax.plot(dist, append_rhs("hf_perp_diff_L_e")*scale, label = "Electron total", marker = m, ms = 0, c = "teal")
-        ax.plot(dist, append_rhs("hf_perp_diff_L_d+")*scale, label = "Ion conduction", marker = m, ms = ms, ls = "--", c = "red")
-        ax.plot(dist, append_rhs("hf_perp_conv_L_d+")*scale, label = "Ion convection", marker = "x",ls = ":", ms = ms, c = "red")
-        ax.plot(dist, append_rhs("hf_perp_tot_L_d+")*scale, label = "Ion total", marker = "|",ls = "-", ms = 0, c = "red")
-    
-    ax.plot(dist, append_rhs("hf_perp_diff_L_d")*scale, label = "Neutral conduction", marker = m, ls = "--", ms = ms, c = "dimgray")
-    ax.plot(dist, append_rhs("hf_perp_conv_L_d")*scale, label = "Neutral convection", marker = "x",ls = ":", ms = ms, c = "dimgray")
-    ax.plot(dist, append_rhs("hf_perp_tot_L_d")*scale, label = "Neutral total", marker = "|",ls = "-", ms = ms, c = "dimgray")
-    
-    leg = ax.legend(loc = "upper right", bbox_to_anchor = (1,1), fontsize = 10)
-    
-    for line in leg.get_lines():
-        line.set_linewidth(2.0)
-    # domain["hf_perp_diff_R_d"].plot(ax = ax, label = "Neutral conduction")
-    # domain["hf_perp_conv_R_d"].plot(ax = ax, label = "Neutral convection")
-    ax.set_ylabel(ylabel)
-    ax.set_xlabel("Distance from separatrix [m]")
-    ax.set_title(title)
-    ax.set_ylim(ylim)
-    
-def plot_perp_particle_fluxes(ds):
-    """
-    Plots poloidal integrals of radial particle fluxes
-    Plot is for LHS cell edges and then the outermost RHS cell edge is appended
-    This way zero radial flux appears as a "0" on both ends.
-    """
-    
-    lw = 1
-    
-    def append_rhs(x):
-        F = d[x]
-        rhs = d[x.replace("_L_", "_R_")][-1].values
-        return np.concatenate([F, [rhs]])
-    
-    if ds.coords["t"].shape != ():
-        raise Exception("Must supply single time slice")
-    
-    fig, ax = plt.subplots(figsize=(4,3), dpi = 150)
-    d = ds.isel(x=slice(2,-2)).sum("theta")
-    
-    Fi = append_rhs("pf_perp_diff_L_d+")
-    Fn = append_rhs("pf_perp_diff_L_d")
-    
-    Ft = Fi + Fn
-    ax.plot(range(len(Fi)), Fi,  marker = "o", label = f"d+", ms = 2, c = "teal", lw = lw)
-    ax.plot(range(len(Fi)), Fn,  marker = "o", label = f"d", ms = 2, c = "darkorange", lw = lw)
-    
-    ax.set_xlabel("Radial index")
-    ax.set_ylabel("Particle flow [s-1]")
-    ax.set_title("Particle flow integral")
-    ax.grid()
-    ax.legend()
-    
-def plot_particle_balance(ds, ylims = (None, None)):
-    """
-    Plot net domain particle flows and the particle imbalance as a function of time.
-    Particle flows are aggregated for all heavy species. 
-    Requires you to have calculated the balance to begin with (see fluxes.py)
-    """
-    fig, ax = plt.subplots(figsize=(4,3), dpi = 150)
-    m = ds.metadata
-    data_pos = [ds["pf_int_core_net"], ds["pf_int_sol_net"], ds["pf_int_src_net"]]
-    labels_pos = ["Core", "SOL", "Source"]
-
-    data_neg = [ds["pf_int_targets_net"]]
-    labels_neg = ["Targets"]
-
-    # Ignore first X time for ylim calculation
-    mins = []
-    maxs = []
-    for data in data_neg + data_pos:
-        tlen = len(data.coords["t"])
-        data = data.isel(t = slice(int(tlen*0.1), None))
-        mins.append(np.nanmin(data.values))
-        maxs.append(np.nanmax(data.values))
-        
-    max_magnitude = max( [abs(min(mins)), abs(max(maxs))] )
-    ymin = - max_magnitude * 1.2
-    ymax = max_magnitude * 1.2
-    
-    ax.stackplot(ds.coords["t"], data_pos, labels = labels_pos, baseline = "zero", colors = ["teal", "cyan", "navy"], alpha = 0.7)
-    ax.stackplot(ds.coords["t"], data_neg, labels = labels_neg, baseline = "zero", colors = ["darkorange"], alpha = 0.7)
-
-    ax.plot(ds.coords["t"], ds["pf_int_total_net"], lw = 2, ls = "--", c = "k", label = "Imbalance")
-    ax.set_xlabel("Time [s]")
-    ax.set_ylabel("Particle flow [s-1]")
-    ax.set_title("Particle balance")
-    
-    if ylims != (None, None):
-        ax.set_ylim(ylims)
-    else:
-        ax.set_ylim(ymin,ymax)
-    fig.legend(bbox_to_anchor = (1.25,0.9), loc = "upper right")
-    ax.grid(lw = 0.5)
-    
-def plot_heat_balance(ds, ylims = (None, None)):
-    """
-    Plot net domain heat flows and the heat imbalance as a function of time.
-    Heat flows are aggregated for all species. 
-    Requires you to have calculated the balance to begin with (see fluxes.py)
-    """
-    fig, ax = plt.subplots(figsize=(4,3), dpi = 150)
-    m = ds.metadata
-    data_pos = [ds["hf_int_core_net"], ds["hf_int_sol_net"], ds["hf_int_src_net"]]
-    labels_pos = ["Core", "SOL", "Source"]
-
-    data_neg = [ds["hf_int_targets_net"]]
-    labels_neg = ["Targets"]
-    print(type(data_neg))
-    if "hf_int_rad_ex_e" in ds.data_vars:
-        data_neg.append(ds["hf_int_rad_ex_e"])
-        labels_neg.append("Rad (ex)")
-        print(type(data_neg))
-    if "hf_int_rad_rec_e" in ds.data_vars:
-        data_neg.append(ds["hf_int_rad_rec_e"])
-        labels_neg.append("Rad (rec")
-
-    # Ignore first X time for ylim calculation
-    mins = []
-    maxs = []
-    for data in data_neg + data_pos:
-        tlen = len(data.coords["t"])
-        data = data.isel(t = slice(int(tlen*0.1), None))
-        mins.append(np.nanmin(data.values))
-        maxs.append(np.nanmax(data.values))
-        
-    max_magnitude = max( [abs(min(mins)), abs(max(maxs))] )
-    ymin = - max_magnitude * 1.2
-    ymax = max_magnitude * 1.2
-    
-
-    ax.stackplot(ds.coords["t"], data_pos, labels = labels_pos, baseline = "zero", colors = ["teal", "cyan", "navy"], alpha = 0.7)
-    ax.stackplot(ds.coords["t"], data_neg, labels = labels_neg, baseline = "zero", colors = ["darkorange", "deeppink", "crimson"], alpha = 0.7)
-
-    ax.plot(ds.coords["t"], ds["hf_int_total_net"], lw = 2, ls = "--", c = "k", label = "Imbalance")
-    ax.set_xlabel("Time [s]")
-    ax.set_ylabel("Domain heat flow [W]")
-    ax.set_title("Heat balance")
-    
-    
-    if ylims != (None, None):
-        ax.set_ylim(ylims)
-    else:
-        ax.set_ylim(ymin,ymax)
-    fig.legend(bbox_to_anchor = (1.25,0.9), loc = "upper right")
-    ax.grid(lw = 0.5)
-    
-def plot_omp(da_list, legend = True, title = True, dpi = 150, **kwargs):
-    """
-    Wrap standard Xarray plotter for the outboard midplane
-    """
-    fig, ax = plt.subplots(figsize=(4,3), dpi = dpi)
-    for da in da_list:
-        da.hermesm.select_region("outer_midplane_a").plot(ax = ax, label = da.standard_name, **kwargs)
-        
-    ax.grid()
-    if legend is True and len(da_list)>1:
-        ax.legend()
-    
-    if len(da_list) == 1 and title is True:
-        ax.set_title(da_list[0].standard_name)
-    else:
-        ax.set_title("")
-    
-
-def plot_density_feedback_controller(ds):
-    """
-    Plot the upstream density, and the feedback signal breakdown
-    """
-    fig, axes = plt.subplots(1,3, figsize=(4.5*3, 3.5), dpi = 120)
-    fig.subplots_adjust(wspace=0.3, bottom = 0.2)
-    colors = ["teal", "darkorange", "firebrick", "deeppink", "green", "navy"]
-
-        
-    ds = ds.isel(pos=slice(2,-1))
-    particle_count = ((ds["Ne"] + ds["Nd"])*ds["dv"]).sum("pos")
-    ds["Ne"].isel(pos=0).plot(ax = axes[0], c = colors[0])
-    # ds["densi"]
-    
-    ds["density_feedback_src_p_d+"].plot(ax = axes[1], c = "darkorange", label = "P")
-    ds["density_feedback_src_i_d+"].plot(ax = axes[1], c = "purple", label = "I")
-    
-    ds["density_feedback_src_mult_d+"].plot(ax = axes[1], c = colors[0], ls = ":", label = "Total")
-
-
-    # pflux.plot(ax=axes[2])
-    axes[0].set_title("Upstream density")
-    axes[1].set_title("Signal breakdown")
-    axes[1].legend()
-    axes[2].set_title("Relative error")
-    axes[1].set_ylabel("-")
-
-
-    for ax in axes:
-        ax.grid()
-        
-def plot_2d_timeslices(ds, param, tinds, 
-                       logscale = True, 
-                       cmap = "Spectral_r", 
-                       vmin = None, vmax = None, 
-                       ylim = (None,None),
-                       xlim = (None,None),
-                       common_scale = True,
-                       **kwargs):
-    """
-    Plot sequence of polygon plots for a number of timesteps of a given parameter
-    
-    Inputs
-    ------
-    ds: xarray dataset
-    param: parameter to plot
-    tinds: list of timestep indices to plot
-    vmin, vmax: min and max values for colorbar (if None, it's auto)
-    """
-
-    nfigs = len(tinds)
-    fig, axes = plt.subplots(1,nfigs, figsize = (3*nfigs,5), dpi = 150, sharey = True)
-    
-    # Get min and max
-    mins, maxes = [], []
-    for i, tind in enumerate(tinds):
-        mins.append(np.nanmin(ds.isel(t=tind)[param].hermesm.clean_guards().values))
-        maxes.append(np.nanmax(ds.isel(t=tind)[param].hermesm.clean_guards().values))
-    
-    if vmin == None: vmin = np.nanmin(mins)
-    if vmax == None: vmax = np.nanmax(maxes)
-
-    # Make norm and get settings 
-    norm = create_norm(logscale, None, vmin, vmax)
-    style = dict(cmap = cmap, antialias = True, linewidth = 0.1, linecolor = "k",
-                add_colorbar = False)
-    
-    style.update(**kwargs)   # Add custom settings
-    
-    # Plot
-    for i, tind in enumerate(tinds):
-        if common_scale is True:
-            ds.isel(t=tind)[param].hermesm.clean_guards().bout.polygon(ax = axes[i], norm = norm, **style)
-        else:
-            ds.isel(t=tind)[param].hermesm.clean_guards().bout.polygon(ax = axes[i], vmin = None, vmax = None, **style)
-        axes[i].set_title(f"t = {ds.isel(t=tind)['t'].values}")
-        
-        if i != 0:
-            axes[i].set_ylabel("")
-            axes[i].tick_params(axis="y", which="both", left=False,labelleft=False)
-        axes[i].set_ylim(-0.9, 0.1)
-        
-        if xlim != (None, None):
-            axes[i].set_xlim(xlim)
-        else:
-            axes[i].set_xlim(0.15, 0.78)
-            
-        if ylim != (None, None):
-            axes[i].set_ylim(ylim)
-        else:
-            axes[i].set_ylim(-0.88, 0.1)
-        
-    # Add colorbar
-    sm = plt.cm.ScalarMappable(norm=norm, cmap=cmap)
-    cax = fig.add_axes([
-        axes[-1].get_position().x1+0.02,
-        axes[-1].get_position().y0,0.01,
-        axes[-1].get_position().height])
-    cbar = plt.colorbar(mappable = sm, cax=cax, label = param) # Similar to fig.colorbar(im, cax = cax)
-        
-    fig.subplots_adjust(wspace = 0)
-
-def plot2d(
-    toplot,
-    clean_guards = True,
-    ylim = (None, None),
-    xlim = (None, None),
-    title = "",
-    tight_layout = True,
-    cmap = "Spectral_r",
-    dpi = 150,
-    scale = 1,
-    grid = True,
-    margins = (None, None),
-    save_path = "",
-    w_pad = -2,
-    **kwargs):
-
-    """
-    User friendly plot of a number of dataarrays in a row
-    Input: 
-        [dict(data = da, **kwargs)]
-    """
-
-    numplots = len(toplot)
-    fig, axes = plt.subplots(1, numplots, dpi = dpi/scale, figsize = (11/3*numplots*scale,4*scale))
-    if len(toplot) == 1: axes = [axes]
-
-    default_kwargs = {
-        "targets" : False, "cmap" : cmap, "antialias": True, 
-        "separatrix_kwargs" : dict(linewidth = 1, color = "white", linestyle = "-")}
-    
-    kwargs = {**default_kwargs, **kwargs}
-
-    for i, inputs in enumerate(toplot):
-        defaults = {"vmin" : None, "vmax" : None, "logscale" : True}
-        data = inputs.pop("data")
-        
-        if "title" in inputs:
-            figtitle = inputs.pop("title")
-        elif "name" in data.attrs:
-            figtitle = data.name
-        else:
-            figtitle = ""
-            print("WARNING: Passed dataarray with no name or title")
-        settings = {**defaults, **inputs, **kwargs}    
-        if clean_guards == True: data = data.hermesm.clean_guards() 
-
-        data.bout.polygon(ax = axes[i], **settings)
-        axes[i].set_title(figtitle)
-
-    for ax in axes:
-
-        if ylim != (None, None): ax.set_ylim(ylim)
-        if xlim != (None, None): ax.set_xlim(xlim)
-        ax.grid(which="both", visible = grid)
-        if margins != (None, None): ax.margins(x=margins[0], y = margins[1])
-
-    fig.suptitle(title)
-    if tight_layout is True: fig.tight_layout(w_pad = w_pad)
-
-    if save_path != "":
-        plt.savefig(save_path)
-    
-    
-def plot_cvode_performance(dict_ds, logscale = True):
-    """
-    Compare CVODE performance of multiple cases
-    """
-    
-    for name in dict_ds:
-        if "ms_per_24hrs" not in dict_ds[name]:
-            dict_ds[name].hermesm.get_cvode_metrics()
-        
-    for param in ["ms_per_24hrs", "nonlin_fails", "lin_per_nonlin", "precon_per_function", "cvode_last_step"]:
-        scale = "log"
-        fig, ax = plt.subplots(figsize=(5,4), dpi = 150)
-        
-        style = dict(lw = 1)
-
-        for name in dict_ds:
-            ds = dict_ds[name]
-            if param in ds:
-                ax.plot((ds["t"] - ds["t"][0])[1:], ds[param][1:], label = name, **style)
-            else:
-                print(f"{param} not found in {name}")
-        ax.legend(loc = "upper center", bbox_to_anchor=(0.5, -0.15), ncols = 2)
-        ax.set_title(param)
-        # ax.set_ylabel("ms plasma time / 24hr wall time")
-        ax.set_xlabel("Sim time [s]")    
-        if logscale is True:
-            ax.set_yscale("symlog")
-            
-        ax.set_xscale("log")
-
-def plot_cvode_performance_single(ds):
-    """
-    Print useful CVODE stats
-    """
-
-    nx = 4
-    ny = 2
-    fig, axes = plt.subplots(ny, nx, figsize = (3*nx, 3*ny))
-
-    def get_noncum_cvode(data):
-        data = np.diff(data.values, prepend = data.values[0])
-        for i, x in enumerate(data):
-            if x < 0:
-                data[i] = data[i+1]
-        return data
-
-    toplot = {}
-    t = ds["t"].values * 1e3
-
-    d = {}
-    laststep = ds["cvode_last_step"]
-    nfevals = get_noncum_cvode(ds["cvode_nfevals"])
-    npevals = get_noncum_cvode(ds["cvode_npevals"])
-    nliters = get_noncum_cvode(ds["cvode_nliters"])
-    nniters = get_noncum_cvode(ds["cvode_nniters"])
-    nnfails = get_noncum_cvode(ds["cvode_nonlin_fails"])
-    nfails = get_noncum_cvode(ds["cvode_num_fails"])
-    slims = get_noncum_cvode(ds["cvode_stab_lims"])
-    lorder = ds["cvode_last_order"]
-
-    if "wtime" in ds:
-        wtime = ds["wtime"]
-        stime = np.diff(t, prepend = t[0]*0.99)
-        ms_per_24hrs = (stime) / (wtime/(60*60*24))  # ms simulated per 24 hours
-    else:
-        print("WARNING: wtime not found in dataset, ensure you use the right xBOUT version")
-        ms_per_24hrs = 0
-
-    ax = axes[0,0 ]
-    ax.plot(t, laststep)
-    ax.set_yscale("log")
-    ax.set_title("Last timestep")
-
-    ax = axes[0,1]
-    ax.plot(t[1:], lorder[1:])
-    ax.set_title("Last order")
-
-    ax = axes[0,2]
-    ax.plot(t, nfevals)
-    ax.set_title("Function evals")
-
-    ax = axes[0,3]
-    ax.plot(t, npevals/nfevals)
-    ax.set_title("Precon / function evals")
-
-    ax = axes[1,0]
-    ax.plot(t[1:], ms_per_24hrs[1:])
-    ax.set_title("ms stime / 24hrs wtime")
-
-    ax = axes[1,1]
-    ax.plot(t, nniters, label = "Nonlinear")
-    ax.plot(t, nliters, label = "Linear")
-    ax.set_title("Iterations")
-    ax.legend()
-
-    ax = axes[1,2]
-    ax.plot(t, nliters/nniters)
-    ax.set_title("Linear/nonlinear ratio")
-
-    ax = axes[1,3]
-    ax.plot(t, nnfails, label = "Nonlinear")
-    ax.plot(t, nfails, label = "Local error")
-    ax.set_title("Fails")
-    ax.legend()
-
-    for ax in axes.flatten():
-        ax.set_xlabel("t")
-
-
+import numpy as np
+import matplotlib.pyplot as plt
+import matplotlib as mpl
+from hermes3.utils import *
+from hermes3.named_selections import *
+import general.plotstyle
+
+
+
+class Monitor():
+    def __init__(self, case, windows, settings = None, save = False):
+        
+        self.settings = settings
+        self.plot_settings = {"xmin":None, "xmax":None}
+        self.save = save
+        
+        if self.settings is not None:
+            if "plot" in self.settings.keys():
+                for key in self.settings["plot"].keys():
+                    self.plot_settings[key] = self.settings["plot"][key]
+        
+        self.fig_size = 3
+        
+        self.case = case
+        self.ds = self.case.ds
+        m = self.ds.metadata
+        # self.windows = np.array(windows)
+        self.windows = windows
+        num_rows = len(self.windows)
+        
+        self.noguards = case.ds.hermesm.select_region("all_noguards")
+        self.core = case.ds.hermesm.select_region("core_noguards")
+        self.sol = case.ds.hermesm.select_region("sol_noguards")
+        self.omp = case.ds.hermesm.select_region("outer_midplane_a").isel(x = slice(m["MYG"], -m["MYG"]))
+        
+        self.c = ["navy", "deeppink", "teal", "darkorange"]
+        
+        for row_id in range(num_rows):
+        
+            row_windows = self.windows[row_id]
+            num_windows = len(row_windows)
+            fig, self.axes = plt.subplots(1, num_windows, figsize = (self.fig_size*num_windows*1.2, self.fig_size))
+            fig.subplots_adjust(wspace = 0.4)
+            
+            if num_windows == 1:
+                self.add_plot(self.axes, row_windows[0])
+            else:
+                for i, name in enumerate(row_windows):
+                    self.add_plot(self.axes[i], name)
+            
+            if self.save is True:
+                fig.savefig(f"{case.name}_monitor_{row_id}.png")
+        
+        
+    def add_plot(self,  ax, name):
+        
+        legend = True
+        xformat = True
+        m = self.ds.metadata
+        
+        if "cvode" in name:
+            cvode = dict()
+            
+            for param in ["cvode_nfevals", "cvode_npevals", "cvode_nliters", "cvode_nniters", "cvode_nsteps", "ncalls", "cvode_num_fails", "cvode_nonlin_fails"]:
+                if "cvode" in param:
+                    param_name = param.split("cvode_")[1]
+                else:
+                    param_name = param
+                
+                cvode[param_name] = np.gradient(self.ds[param], self.ds.coords["t"])
+            
+        
+        if name == "target_temp":
+            targets = dict()
+            for target in  ["outer_lower"]:
+                targets[target] = Target(self.case, target)
+                ax.plot(self.ds["t"], targets[target].peak_temperature, label = target, color = self.c[0]) 
+                ax.set_ylabel("Target temp [eV]")
+                ax.set_title("Target temp")
+                ax.set_yscale("log")
+
+
+        elif name == "avg_density":
+            self.core["Ne"].mean(["x", "theta"]).plot(ax = ax, label = "Ne core", ls = "--", c = self.c[0])
+            self.core["Nd"].mean(["x", "theta"]).plot(ax = ax, label = "neut core", ls = "--", c = self.c[1])
+            self.sol["Ne"].mean(["x", "theta"]).plot(ax = ax, label = "Ne sol", c = self.c[0])
+            self.sol["Nd"].mean(["x", "theta"]).plot(ax = ax, label = "neut sol", c = self.c[1])
+            ax.legend(fontsize=9, loc = "upper center", bbox_to_anchor = (0.5, 1.35), ncol = 2)
+            ax.set_yscale("log")
+            
+        elif name == "avg_temp":
+            self.core["Td+"].mean(["x", "theta"]).plot(ax = ax, label = "Td+ core", ls = "--", c = self.c[0])
+            self.core["Te"].mean(["x", "theta"]).plot(ax = ax, label = "Te core", ls = "--", c = self.c[1])
+            self.sol["Td+"].mean(["x", "theta"]).plot(ax = ax, label = "Td+ sol", c = self.c[0])
+            self.sol["Te"].mean(["x", "theta"]).plot(ax = ax, label = "Te sol", c = self.c[1])
+            ax.set_yscale("log")
+            ax.legend(fontsize=9, loc = "upper center", bbox_to_anchor = (0.5, 1.35), ncol = 2)
+            
+        elif name == "sep_ne":
+            self.omp["Ne"].isel(x = m["ixseps1"]).plot(ax = ax, c = self.c[0])
+            
+        elif name == "sep_te":
+            self.omp["Te"].isel(x = m["ixseps1"]).plot(ax = ax, c = self.c[0])
+            
+        elif name == "radiation":
+            (self.core["Rd+_ex"].mean(["x", "theta"])*-1).plot(ax = ax, label = "core", c = self.c[0])
+            (self.sol["Rd+_ex"].mean(["x", "theta"])*-1).plot(ax = ax, label = "sol", c = self.c[1])
+            ax.legend(fontsize=9, loc = "upper center", bbox_to_anchor = (0.5, 1.35), ncol = 2)
+
+        elif name == "ionisation":
+            self.core["Sd+_iz"].mean(["x", "theta"]).plot(ax = ax, label = "core", c = self.c[0])
+            self.sol["Sd+_iz"].mean(["x", "theta"]).plot(ax = ax, label = "sol", c = self.c[1])
+            ax.legend(fontsize=9, loc = "upper center", bbox_to_anchor = (0.5, 1.35), ncol = 2)
+            
+        elif name == "recombination":
+            abs(self.core["Sd+_rec"].mean(["x", "theta"])).plot(ax = ax, label = "core", c = self.c[0])
+            abs(self.sol["Sd+_rec"].mean(["x", "theta"])).plot(ax = ax, label = "sol", c = self.c[1])
+            ax.legend(fontsize=9, loc = "upper center", bbox_to_anchor = (0.5, 1.35), ncol = 2)
+            
+        elif name == "core_temp_gradient":
+            """ 
+            Difference in temp on OMP between x indices a and b
+            """
+            omp = self.case.ds.hermesm.select_region("outer_midplane_a").sel(t=slice(None,None))
+
+            a = 2
+            b = 15
+            
+            (omp["Td+"].isel(x=a) - omp["Td+"].isel(x=b)).plot.line(ax = ax, x="t", label = "Ions", c = self.c[0])
+            (omp["Te"].isel(x=a) - omp["Te"].isel(x=b)).plot.line(ax = ax, x="t", label = "Electrons", c = self.c[1])
+            
+            ax.set_ylabel("Temperature [eV]")
+            ax.set_title(f"OMP Core temperature gradient between x={a} and {b}")
+            ax.legend(fontsize=9, loc = "upper center", bbox_to_anchor = (0.5, 1.35), ncol = 2)
+            
+        elif name == "core_dens_gradient":
+            """ 
+            Difference in dens on OMP between x indices a and b
+            """
+            omp = self.case.ds.hermesm.select_region("outer_midplane_a").sel(t=slice(None,None))
+
+            a = 2
+            b = 15
+            
+            (omp["Ne"].isel(x=a) - omp["Ne"].isel(x=b)).plot.line(ax = ax, x="t", c = self.c[0], label = "Ne")
+            
+            ax.set_title(f"OMP Core plasma density gradient between x={a} and {b}")
+            
+        elif name == "cvode_order":
+            ax.plot(self.ds.coords["t"], self.ds.data_vars["cvode_last_order"].values, label = "last_order", lw = 1, c = self.c[0])
+            
+        elif name == "cvode_evals":
+            ax.plot(self.ds.coords["t"], cvode["nsteps"], c = self.c[0], label = "nsteps")
+            ax.plot(self.ds.coords["t"], cvode["nfevals"], c = self.c[1], label = "nfevals")
+            ax.plot(self.ds.coords["t"], cvode["npevals"], c = self.c[2], label = "npevals")
+            ax.plot(self.ds.coords["t"], cvode["nliters"], c = self.c[3], label = "nliters")
+            ax.set_yscale("log")
+            ax.legend(fontsize=9, loc = "upper center", bbox_to_anchor = (0.5, 1.35), ncol = 2)
+
+        elif name == "cvode_fails":
+       
+            ax.plot(self.ds.coords["t"], cvode["num_fails"], c = self.c[0], label = "num_fails")
+            ax.plot(self.ds.coords["t"], cvode["nonlin_fails"], c = self.c[1], label = "nonlin_fails")
+            ax.set_yscale("linear")
+            
+        elif name == "cvode_last_step":
+            ax.plot(self.ds.coords["t"], self.ds["cvode_last_step"], c = self.c[0])
+            
+        elif name == "cvode_ncalls_per_second":
+            # Per second of time simulated
+            ncalls_per_timestep = (self.ds["ncalls"].data[0:-1]/self.ds.coords["t"].diff("t"))
+            ax.plot(self.ds.coords["t"][0:-1], ncalls_per_timestep, c = self.c[0], lw = 1, markersize=1, marker = "o")
+            
+        elif name == "cvode_ncalls_per_step":
+            ncalls_per_step = (cvode["nfevals"] + cvode["npevals"]) / cvode["nsteps"]
+            ax.plot(self.ds.coords["t"], ncalls_per_step, c = self.c[0], lw = 1, markersize=1, marker = "o")
+            
+        elif name == "cvode_linear_per_newton":
+            ax.plot(self.ds.coords["t"], np.divide(self.ds["cvode_nliters"], self.ds["cvode_nniters"]), c = self.c[0], lw = 1, markersize=1, marker = "o")
+            
+        elif name == "cvode_precon_per_newton":
+            ax.plot(self.ds.coords["t"], self.ds["cvode_npevals"]/self.ds["cvode_nliters"], c = self.c[0], lw = 1, markersize=1, marker = "o")
+        
+        elif name == "cvode_fails_per_step":
+            ax.plot(self.ds.coords["t"], (self.ds["cvode_num_fails"] + self.ds["cvode_nonlin_fails"])/self.ds["cvode_nsteps"], c = self.c[0], lw = 1, markersize=1, marker = "o")
+        
+        elif name == "cumulative_linear_fails_per_second":
+            # Per second of time simulated
+            ax.plot(self.ds.coords["t"], self.ds["cvode_num_fails"], c = self.c[0], lw = 1, markersize=1, marker = "o")
+            
+        elif name == "cumulative_newton_fails_per_second":
+            # Per second of time simulated
+            ax.plot(self.ds.coords["t"], self.ds["cvode_nonlin_fails"], c = self.c[0], lw = 1, markersize=1, marker = "o")
+            
+        elif name == "cvode_stab_lims":
+            # Per second of time simulated
+            ax.plot(self.ds.coords["t"], self.ds["cvode_stab_lims"], c = self.c[0], lw = 1, markersize=1, marker = "o")
+        
+        else:
+            raise Exception(f"Plot {name} not available")
+
+        ax.set_title(name)
+        if self.plot_settings["xmin"] is not None:
+            ax.set_xlim(left = self.plot_settings["xmin"])
+            
+        if self.plot_settings["xmax"] is not None:
+            ax.set_xlim(right = self.plot_settings["xmax"])
+        # ax.set_xlim((self.plot_settings["xmin"], self.plot_settings["xmax"]))
+
+        
+    
+        # ax.xaxis.set_major_formatter(mpl.ticker.StrMethodFormatter("{x:.1e}"))
+        ax.set_ylabel("")
+        ax.tick_params(axis="x", labelrotation = 0)
+        ax.grid(which="both", alpha = 0.3)
+        
+        
+            
+        
+        
+        
+class Monitor2D():
+    """ 
+    Plot monitor windows in the pattern [[1, 2, 3], [4, 5, 6]] or [[1]]
+    mode is grid or pcolor
+    """
+    def __init__(self, case, mode, windows, settings = None):
+        
+        # Catch if user supplies just a [param] instead of [[param]]
+        # if len(windows[0])==1 and isinstance(windows, list):
+        #     windows = [windows]
+            
+        self.input_settings = settings
+        
+        # Defaults:
+        self.settings = {"all": {"xlim":(None, None), "ylim":(None, None), 
+                                 "figure_aspect":0.9, "wspace_modifier":1, 
+                                 "view":None, "dpi":100, "clean_guards":True}}
+        
+        
+        self.fig_size = 3.5
+        self.mode = mode
+        self.case = case
+        self.ds = self.case.ds
+        
+
+        self.capture_setting_inputs("all")
+
+            
+            
+        # Set figure layout
+        if mode == "grid":
+            self.fig_height = self.fig_size * self.settings["all"]["figure_aspect"]
+            self.wspace = 0.25
+            
+        elif "history" in mode:
+            self.fig_height = 0.8 * self.fig_size * self.settings["all"]["figure_aspect"]
+            self.wspace = 0.3
+            
+        elif mode == "pcolor" or mode == "polygon":
+            
+            # Select final timestep if one not provided
+            if "t" in self.ds.dims.keys():
+                self.ds = self.ds.isel(t=-1)
+            
+            if self.settings["all"]["view"] == "lower_divertor":
+                
+                self.settings["all"]["figure_aspect"] = 0.5
+                self.settings["all"]["ylim"] = (None,0)
+                self.wspace = 0.15
+                
+            else:
+                self.wspace = 0.2
+                
+            self.fig_height = 1.8 * self.fig_size * self.settings["all"]["figure_aspect"]
+            
+
+        self.windows = windows
+        num_rows = len(self.windows)
+        
+        self.c = mike_cmap()
+        
+        for row_id in range(num_rows):
+        
+            row_windows = self.windows[row_id]
+            num_windows = len(row_windows)
+            fig, self.axes = plt.subplots(1, num_windows, dpi = self.settings["all"]["dpi"],
+                                          figsize = (self.fig_size*num_windows, self.fig_height))
+            fig.subplots_adjust(wspace = self.wspace)
+            
+            if num_windows == 1:
+                self.add_plot(self.axes, row_windows[0])
+            else:
+                for i, name in enumerate(row_windows):
+                    self.add_plot(self.axes[i], name)
+        
+    def capture_setting_inputs(self, plot):
+        """
+        Take settings from inputs and pass them to the correct plot
+        """
+        if self.input_settings is not None:
+            if plot in self.input_settings.keys():
+                for setting in self.input_settings[plot].keys():
+                    self.settings[plot][setting] = self.input_settings[plot][setting]
+                        
+    def add_plot(self, ax, name):
+        
+        # Default settings
+        self.settings[name] = {
+            "log":False, "vmin":self.ds[name].min().values, "vmax":self.ds[name].max().values,
+            }
+        if "history" in self.mode:
+            self.settings[name]["log"] = False
+        # Modify through inputs
+        self.capture_setting_inputs(name)
+        
+        
+
+        settings = self.settings[name]
+        
+        
+        
+        if self.settings["all"]["clean_guards"] is True:
+            self.ds[name] = self.ds[name].hermesm.clean_guards()
+        
+        if settings["vmin"] == None:
+            settings["vmin"] = self.ds[name].min().values
+            
+        if settings["vmax"] == None:
+            settings["vmax"] = self.ds[name].max().values
+        
+        meta = self.ds.metadata
+        
+        
+        if self.mode == "grid":
+        
+            norm = create_norm(logscale = settings["log"], norm = None, vmin = settings["vmin"], vmax = settings["vmax"])
+            abs(self.ds[name]).plot(ax = ax, cmap = "Spectral_r", cbar_kwargs={"label":""}, vmin=settings["vmin"], vmax=settings["vmax"], norm = norm)
+            ax.set_title(name)
+
+            ax.set_ylabel(""); ax.set_xlabel("")
+            ax.tick_params(axis="x", labelrotation = 0)
+            ax.grid(which="both", alpha = 0.3)
+            
+            ax.hlines(meta["ixseps1"], self.ds["theta"][0], self.ds["theta"][-1], colors = "k", ls = "--", lw = 1)
+            
+            
+        elif self.mode == "pcolor":
+            
+            data = abs(self.ds[name])
+            # if self.settings["all"]["clean_guards"] is True:
+            #     data = data.hermesm.clean_guards()
+                
+            data.bout.pcolormesh(ax = ax, cmap = "Spectral_r", logscale=settings["log"], vmin=settings["vmin"], vmax=settings["vmax"])#, cbar_kwargs={"label":""})
+            ax.set_title(name)
+
+            ax.set_ylabel(""); ax.set_xlabel("")
+            ax.tick_params(axis="x", labelrotation = 0)
+            ax.grid(which="both", alpha = 0.3)
+            # [ax.vlines(meta[x], self.ds["x"][0], self.ds["x"][-1], colors = "k") for x in ["jyseps1_1", "jyseps1_2", "jyseps2_1", "jyseps2_2"]]
+            
+        elif self.mode == "polygon":
+            data = abs(self.ds[name])
+            # if self.settings["all"]["clean_guards"] is True:
+            #     data = data.hermesm.clean_guards()
+                
+            data.bout.polygon(ax = ax, cmap = "Spectral_r", logscale=settings["log"], vmin=settings["vmin"], vmax=settings["vmax"])#, cbar_kwargs={"label":""})
+            ax.set_title(name)
+
+            ax.set_ylabel(""); ax.set_xlabel("")
+            ax.tick_params(axis="x", labelrotation = 0)
+            ax.grid(which="both", alpha = 0.3)
+            
+        elif self.mode == "omp_history":
+            norm = create_norm(logscale = settings["log"], norm = None, vmin = settings["vmin"], vmax = settings["vmax"])
+            self.case.ds.hermesm.select_region("outer_midplane_a")[name].plot(x = "t", ax = ax, cmap = "Spectral_r", norm = norm, cbar_kwargs={"label":""})
+            ax.set_title(f"OMP {name}")
+            
+        elif self.mode == "target_history":
+            norm = create_norm(logscale = settings["log"], norm = None, vmin = settings["vmin"], vmax = settings["vmax"])
+            self.case.ds.hermesm.select_region("outer_lower_target")[name].plot(x = "t", ax = ax, cmap = "Spectral_r", norm = norm, cbar_kwargs={"label":""})
+            ax.set_title(f"Target {name}")
+            
+            
+        elif self.mode == "field_line_history":
+            norm = create_norm(logscale = settings["log"], norm = None, vmin = settings["vmin"], vmax = settings["vmax"])
+            self.case.select_custom_sol_ring(1, "outer_lower")[name].plot(x = "t", ax = ax, cmap = "Spectral_r", norm = norm, cbar_kwargs={"label":""})
+            ax.set_title(f"1st SOL ring {name}")
+            
+        else:
+            raise Exception(f"Mode {self.mode} not supported")
+            
+        if self.settings["all"]["ylim"] != (None, None):
+            ax.set_ylim(self.settings["all"]["ylim"])
+            
+        if self.settings["all"]["xlim"] != (None, None):
+            ax.set_xlim(self.settings["all"]["xlim"])
+
+            
+            
+def plot_ddt(case, 
+             smoothing = 1, 
+             dpi = 120, 
+             volume_weighted = True, 
+             normalised = True,
+             ylims = (None,None), 
+             xlims = (None,None)):
+    """
+    RMS of all the ddt parameters, which are convergence metrics.
+    Inputs:
+    smoothing: moving average period used for plot smoothing (default = 20. 1 is no smoothing)
+    volume_weighted: weigh the ddt by cell volume
+    """
+    
+    if case.is_2d:
+        ds = case.ds.hermesm.select_region("all_noguards")
+    else:
+        # No guard cells at all
+        ds = case.ds.isel(pos=slice(2,-2))
+
+    m = ds.metadata
+    
+    # Find parameters (species dependent)
+    list_params = []
+
+    for var in ds.data_vars:
+        if "ddt" in var and not any([x in var for x in []]):
+            list_params.append(var)
+    list_params.sort()
+    
+    # Account for when if not enough timesteps for smoothing
+    if len(ds.coords["t"]) < smoothing:
+        smoothing = len(ds.coords) / 10
+
+    res = dict()
+    ma = dict()
+    
+
+    for param in list_params:
+
+        if volume_weighted:
+            res[param] = (ds[param] * ds.dv) / np.sum(ds.dv)    # Cell volume weighted
+        else:
+            res[param] = ds[param]
+            
+        if case.is_2d:
+            res[param] = np.sqrt(np.mean(res[param]**2, axis = (1,2)))    # Root mean square
+        else:
+            res[param] = np.sqrt(np.mean(res[param]**2, axis = 1))    # Root mean square
+        res[param] = np.convolve(res[param], np.ones(smoothing), "same")    # Moving average with window = smoothing
+        
+        if normalised:
+            res[param] /= ds[param].attrs["conversion"]
+            # res[param] = res[param] / res[param][0]
+
+    fig, ax = plt.subplots(figsize = (5,4), dpi = dpi)
+    fig.subplots_adjust(right=0.8)
+
+
+    for param in list_params:
+        ax.plot(ds.coords["t"], res[param], label = param, lw = 1)
+        
+    ax.set_yscale("log")
+    ax.grid(which = "major", lw = 1)
+    ax.grid(which = "minor", lw = 1, alpha = 0.3)
+    ax.legend(loc = "upper left", bbox_to_anchor=(1,1))
+    ax.set_xlabel("Time [s]")
+    ax.set_ylabel("Cell weighted residual RMS [-]")
+    ax.set_title(f"Residual plot: {case.name}")
+    
+    if ylims != (None,None):
+        ax.set_ylim(ylims)
+    if xlims != (None,None):
+        ax.set_xlim(xlims)
+
+def plot_monitors(self, to_plot, what = ["mean", "max", "min"], ignore = []):
+    """
+    Plot time histories of parameters (density, pressure, or momentum)
+    In each plot the solid line is the mean and dashed lines 
+    represent the min/max at each timestep.
+    Momentum is shown as an absolute value
+    """
+
+    list_params = []
+    if to_plot == "pressure":
+        for var in self.ds.data_vars:
+            if "P" in var and not any([x in var for x in ignore+["S", ")", "_", ]]):
+                list_params.append(var)
+    elif to_plot == "density":
+        for var in self.ds.data_vars:
+            if "N" in var and not any([x in var for x in ignore+["S", ")", "_", "V"]]):
+                list_params.append(var)
+    elif to_plot == "momentum":
+        for var in self.ds.data_vars:
+            if "NV" in var and not any([x in var for x in ignore+["S", ")", "_"]]):
+                list_params.append(var)
+                
+    else:
+        list_params = to_plot
+
+    list_params.sort()
+    
+
+    data = dict()
+
+    for param in list_params:
+        data[param] = dict()
+        if "mean" in what:
+            data[param]["mean"] = np.mean(self.ds[param], axis = (1,2))
+        if "max" in what:
+            data[param]["max"] = np.max(self.ds[param], axis = (1,2))
+        if "min" in what:
+            data[param]["min"] = np.min(self.ds[param], axis = (1,2))
+
+        if to_plot == "momentum":
+            for key in data[param]:
+                data[param][key] = np.abs(data[param][key])
+
+    colors = ["teal", "darkorange", "firebrick",  "limegreen", "magenta", "cyan", "navy"]
+    fig, ax = plt.subplots(dpi = 100)
+
+    for i, param in enumerate(list_params):
+        if "mean" in what:
+            ax.plot(data[param]["mean"], ls = "-", label = f"{param}", color = colors[i])
+        if "max" in what:
+            ax.plot(data[param]["max"], ls = ":",  color = colors[i])
+        if "min" in what:
+            ax.plot(data[param]["min"], ls = ":",  color = colors[i])
+
+    ax.set_yscale("log")
+    ax.grid(which = "major", lw = 1)
+    ax.grid(which = "minor", lw = 1, alpha = 0.3)
+    ax.legend(loc = "upper left", bbox_to_anchor=(1,1))
+    ax.set_xlabel("Timestep")
+    ax.set_ylabel("Value")
+    ax.set_title(f"{to_plot}: {self.name}")
+    
+    
+def diagnose_cvode(ds, lims = (0,0), scale = "log"):
+
+    fig, axes = plt.subplots(2,2, figsize = (8,6))
+
+    ax = axes[0,0];  ax.set_yscale(scale)
+    ax.plot(ds.coords["t"], ds.data_vars["cvode_nsteps"].values, label = "nsteps")
+    ax.plot(ds.coords["t"], ds.data_vars["cvode_nfevals"].values, label = "nfevals")
+    ax.plot(ds.coords["t"], ds.data_vars["cvode_npevals"].values, label = "npevals")
+    ax.plot(ds.coords["t"], ds.data_vars["cvode_nliters"].values, label = "nliters")
+
+    ax = axes[0,1]
+    ax.plot(ds.coords["t"], ds.data_vars["cvode_last_order"].values, label = "last_order", lw = 1)
+
+    ax = axes[1,0]; ax.set_yscale(scale)
+    ax.plot(ds.coords["t"], ds.data_vars["cvode_num_fails"].values, label = "num_fails")
+    ax.plot(ds.coords["t"], ds.data_vars["cvode_nonlin_fails"].values, label = "nonlin_fails")
+
+    ax = axes[1,1]; ax.set_yscale(scale)
+    ax.plot(ds.coords["t"], ds.data_vars["cvode_stab_lims"].values, label = "stab_lims")
+    ax.plot(ds.coords["t"], ds.data_vars["cvode_stab_lims"].values, label = "last_step")
+
+    for i in range(2):
+        for j in range(2): 
+            axes[i,j].grid()
+            axes[i,j].legend()
+            if lims != (0,0):
+                axes[i,j].set_xlim(lims)
+                
+    
+def plot_selection(ds, selection, dpi = 100, rz_only = False, show_selection = True):
+    """ 
+    Plot selected points on a R,Z grid
+    X,Y grid doesn't work - need to fix it
+    It originally generated a 2D array of X and Y indices so that you could
+    easily get the coordinates of each point, and then sliced it by a slice object.
+    Now I changed it to plot a ds's points over the base dataset, and need to regenerate
+    the points somehow. Perhaps need to use something like meshgrid or something
+    """
+
+    m = ds.metadata
+
+
+    # Slice the X, Y and R, Z arrays and vectorise them for plotting
+    xselect = selection["x"].values.flatten()
+    yselect = selection["theta_idx"].values.flatten()
+    rselect = selection["R"].values.flatten()
+    zselect = selection["Z"].values.flatten()
+
+    # Plot
+    fig, axes = plt.subplots(
+        1,2, figsize=(8,5), dpi = dpi, gridspec_kw={'width_ratios': [2, 1]},
+        )
+    fig.subplots_adjust(
+        wspace=0.15,
+        top = 0.75, bottom = 0.05, left = 0.10, right = 0.95)
+
+    plot_xy_grid(ds, axes[0])
+    if show_selection is True:
+        for x in xselect:
+            axes[0].scatter(yselect, [x]*len(yselect), s = 4, c = "red", marker = "s", edgecolors = "darkorange", linewidths = 0.5)
+
+    plot_rz_grid(ds, axes[1])
+    if show_selection is True:
+        axes[1].scatter(rselect, zselect, s = 20, c = "red", marker = "s", edgecolors = "darkorange", linewidths = 1, zorder = 100)
+
+    
+
+def plot_performance(cs, logscale = True):
+    """
+    Do a plot showing simulation speed in ms sim time / 24hrs compute time
+    Takes a dictionary of datasets
+
+    """
+    fig, ax = plt.subplots(figsize=(12,6), dpi = 120)
+
+    for name in cs:
+        ds = cs[name].ds.isel(t=slice(10,None))
+        m = ds.metadata
+        # data = ds.hermesm.select_region("outer_midplane_a")["Ne"].isel(x=10)
+        wtime = ds["wtime"]
+        t = ds["t"].values * 1000   # ms
+        stime = np.diff(t, prepend = t[0])  
+        ms_per_24hrs = (stime) / (wtime/(60*60*24))  # ms simulated per 24 hours
+        ax.plot(t - t[0], ms_per_24hrs, label = name)
+        
+    ax.legend()
+    ax.set_title("ms simulation time per 24hrs compute time")
+    ax.set_ylabel("ms / 24hr")
+    ax.set_xlabel("Sim time [ms]")
+    ax.set_yscale("log")
+
+    
+def plot_xy_grid(ds, ax):
+
+    m = ds.metadata
+    yflat = ds["y_idx"].data.flatten()
+    xflat = ds["x_idx"].data.flatten()
+        
+    ax.set_title("X, Y index space")
+    ax.scatter(yflat, xflat, s = 1, c = "grey")
+    ax.plot([yflat[m["j1_1g"]]]*np.ones_like(xflat), xflat, label = "j1_1g",   color = m["colors"][0])
+    ax.plot([yflat[m["j1_2g"]]]*np.ones_like(xflat), xflat, label = "j1_2g", color = m["colors"][1])
+    ax.plot([yflat[m["j2_1g"]]]*np.ones_like(xflat), xflat, label = "j2_1g",   color = m["colors"][2])
+    ax.plot([yflat[m["j2_2g"]]]*np.ones_like(xflat), xflat, label = "j2_2g", color = m["colors"][3])
+    ax.plot(yflat, [yflat[m["ixseps1"]]]*np.ones_like(yflat), label = "ixseps1", color = m["colors"][4])
+    if m["topology"] != "single-null":
+        ax.plot(yflat, [yflat[m["ixseps2"]]]*np.ones_like(yflat), label = "ixseps1", color = m["colors"][5], ls=":")
+        
+    ax.plot(yflat[m["ny_inner"]]*np.ones_like(xflat), xflat, label = "ny_inner", color = m["colors"][5])
+    ax.legend(loc = "upper center", bbox_to_anchor = (0.5, 1.3), ncol = 3)
+    ax.set_xlabel("Y index (incl. guards)")
+    ax.set_ylabel("X index (excl. guards)")
+
+
+def plot_rz_grid(ds, ax, xlim = (None,None), ylim = (None,None)):
+    
+    m = ds.metadata
+    
+    rflat = ds.coords["R"].values.flatten()
+    zflat = ds.coords["Z"].values.flatten()
+    
+    ax.set_title("R, Z space")
+    ax.scatter(rflat, zflat, s = 0.1, c = "black", alpha = 0.5)
+    ax.set_axisbelow(True)
+    ax.grid()
+    ax.plot(ds["R"][:,m["j1_1g"]], ds["Z"][:,m["j1_1g"]], label = "j1_1g",     color = m["colors"][0], alpha = 0.7)
+    ax.plot(ds["R"][:,m["j1_2g"]], ds["Z"][:,m["j1_2g"]], label = "j1_2g", color = m["colors"][1], alpha = 0.7)
+    ax.plot(ds["R"][:,m["j2_1g"]], ds["Z"][:,m["j2_1g"]], label = "j2_1g",     color = m["colors"][2], alpha = 0.7)
+    ax.plot(ds["R"][:,m["j2_2g"]], ds["Z"][:,m["j2_2g"]], label = "j2_2g", color = m["colors"][3], alpha = 0.7)
+    ax.plot(ds["R"][m["ixseps1"],:], ds["Z"][m["ixseps1"],:], label = "ixseps1", color = m["colors"][4], alpha = 0.7, lw = 2)
+
+    ax.plot(
+        ds["R"][m["ixseps1"], slice(None,m["ny_inner"])], 
+        ds["Z"][m["ixseps1"], slice(None,m["ny_inner"])], 
+        
+        label = "ixseps1", color = m["colors"][4], alpha = 0.7, lw = 2)
+    
+    ax.plot(
+        ds["R"][m["ixseps1"], slice(m["ny_inner"]+m["MYG"], m["nyg"])], 
+        ds["Z"][m["ixseps1"], slice(m["ny_inner"]+m["MYG"], m["nyg"])], 
+        
+        color = m["colors"][4], alpha = 0.7, lw = 2)
+    
+    ax.plot(ds["R"][:,m["ny_inner"]], ds["Z"][:,m["ny_inner"]], label = "ny_inner", color = m["colors"][5], alpha = 0.7)
+    
+    ax.set_aspect("equal")
+    # if ds.metadata["topology"] != "single-null":
+    #     ax.plot(ds["R"][m["ixseps2"],:], ds["Z"][m["ixseps2"],:], label = "ixseps2", color = m["colors"][5], alpha = 0.7, lw = 2, ls=":")
+
+    if xlim != (None,None):
+        ax.set_xlim(xlim)
+    if ylim != (None,None):
+        ax.set_ylim(ylim)
+        
+def plot1d(
+    casestore
+    ):
+    """
+    Plot profiles of 1D hermes-3 cases
+    provide dictionary of cases
+    """
+    lw = 2
+    toplot = [ ["Te",  "Ne", "Pe"], 
+            #   ["Ne", "Nd"]
+            ]
+
+    for list_params in toplot:
+
+        fig, axes = plt.subplots(1,3, figsize = (18,5))
+        fig.subplots_adjust(wspace=0.4)
+
+        for i, ax in enumerate(axes):
+            param = list_params[i]
+            for i, casename in enumerate(casestore): 
+                ds = casestore[casename].ds.isel(pos=slice(2,-2), t = -1)
+                ax.plot(ds["pos"], abs(ds[param]), linewidth = lw, label = casename, marker = "o", ms = 0)
+
+            ax.set_xlabel("Position (m)")
+            ax.set_title(param)
+            ax.legend(fontsize = 10)
+            ax.grid(which="major", alpha = 0.3)
+
+            if param in list_params:
+                ax.set_ylim(0,ax.get_ylim()[1]*1.1)
+                # ax.set_xlim(9,10.5)
+
+            ax.yaxis.set_major_formatter(mpl.ticker.StrMethodFormatter("{x:.1e}"))
+def lineplot(
+    cases,
+    colors = None,
+    params = ["Td+", "Te", "Td", "Ne", "Nd"],
+    regions = ["imp", "omp", "outer_lower"],
+    ylims = (None,None),
+    xlims = (None,None),
+    markersize = 2,
+    lw = 2,
+    dpi = 120,
+    clean_guards = True,
+    logscale = True,
+    log_threshold = 10,  # Ratio of max to min required for logscale
+    save_name = "",
+    guard_replace = False,
+    auto_y_pad = 0.1,   # Padding on Y lims when automatically calculated (difference)
+    auto_y_pad_log = 0.5,  # Same as above but logscale (factor)
+    ):
+    """
+    Versatile lineplot for 1D profiles in 2D models at OMP, IMP or target, as well as 1D models
+    """
+    
+    marker = "o"
+    ms = markersize
+    lw = lw
+    set_ylims = dict()
+    set_yscales = dict()
+    
+    # Automatically select last timestep if none provided
+    for name in cases.keys():
+        if "t" in  cases[name].dims.keys():
+            cases[name] = cases[name].isel(t=-1)
+
+
+    for region in regions:
+        mult = 0.8
+        fig, axes = plt.subplots(1,len(params), dpi = dpi, figsize = (4.6*len(params)*mult,5*mult), sharex = True)
+        fig.subplots_adjust(hspace = 0, wspace = 0.3, bottom = 0.25, left = 0.1, right = 0.9)
+        ls = "-"
+        
+        if type(axes) != np.ndarray:
+            axes = [axes]
+        
+        region_ds = dict()
+        for name in cases.keys():
+            ds = cases[name]
+            if region == "omp":
+                region_ds[name] = ds.hermesm.select_region("outer_midplane_a")
+                xlabel = "dist from sep [m]"
+            elif region == "imp":
+                region_ds[name] = ds.hermesm.select_region("inner_midplane_a")
+                xlabel = "dist from sep [m]"
+            elif region == "outer_lower":
+                region_ds[name] = ds.hermesm.select_region("outer_lower_target")
+                xlabel = "dist from sep [m]"
+            elif region == "field_line":
+                region_ds[name] = ds.hermesm.select_custom_sol_ring(ds.metadata["ixseps1"], "outer_lower").squeeze()
+                xlabel = "Distance from midplane [m]"
+            elif region == "1d":
+                region_ds[name] = ds.squeeze()
+                xlabel = "Distance from midplane [m]"
+            else:
+                raise Exception(f"Region {region} not found")
+            
+            if clean_guards is True:
+                if region == "omp" or region == "imp" or region == "outer_lower":
+                    region_ds[name] = region_ds[name].isel(x=slice(2,-2))
+                elif region == "field_line":
+                    region_ds[name] = region_ds[name].isel(theta = slice(None,-2))
+                elif region == "1d":
+                    if guard_replace is True:
+                        raise Exception("Cannot guard replace and clean guards at the same time")
+                    region_ds[name] = region_ds[name].isel(pos=slice(2,-2))
+                    print("Warning: 1D plot omitting target values")
+                else:
+                    raise Exception(f"{region} guard cleaning not implemented")
+                
+        
+            
+        for i, param in enumerate(params):
+            
+            datamins = []
+            datamaxes = []
+            
+            for j, name in enumerate(cases.keys()):
+                
+                
+                
+                if region == "1d":
+                    xplot = region_ds[name]["pos"]
+                elif region == "field_line":    # Poloidal
+                    m = region_ds[name].metadata
+                    xplot = region_ds[name].coords["theta"] - region_ds[name].coords["theta"][0]
+                else:    # Radial, 0 at sep
+                    sep_R = region_ds[name].coords["R"][region_ds[name].metadata["ixseps1"]- region_ds[name].metadata["MXG"]]
+                    xplot = region_ds[name].coords["R"] - sep_R
+                    
+                xplot = xplot.values.copy()  # Extract numpy array
+                    
+                if param in region_ds[name].data_vars:
+                    data = region_ds[name][param].values.copy()   # Extract numpy array
+                else: 
+                    data = np.zeros_like(region_ds[name]["Ne"])
+                    print(f"Warning: {param} not found in {name}!")
+                    
+                
+                if guard_replace is True:
+
+                    if region == "1d":
+                        xplot = guard_replace_1d(xplot)[1:-1]
+                        data = guard_replace_1d(data)[1:-1]
+                    else:
+                        raise Exception("Guard replacement only implemented for 1D")
+    
+                # Recover colors from cycler if unset
+                if colors == None:
+                    colors = plt.rcParams['axes.prop_cycle'].by_key()['color']
+                    
+                axes[i].plot(xplot, data, label = name, c = colors[j], marker = marker, ms = ms, lw = lw, ls = ls)
+                
+                
+                # If custom xlims, calculate appropriate ylim ranges and store them
+                if xlims != (None, None):
+                    if xlims[-1] > xplot.max()*1.1:
+                        print("Waring: xlim maximum exceeds data maximum")
+                    axes[i].set_xlim(xlims)
+                    idxmin = np.argmin(abs(xplot - xlims[0]))
+                    idxmax = np.argmin(abs(xplot - xlims[1]))+1
+                    
+                    limited_data = data[idxmin:idxmax]
+                else:
+                    limited_data = data
+                    
+                datamaxes.append(limited_data.max())
+                datamins.append(limited_data.min())
+                
+        
+            datamin = np.min(datamins)
+            datamax = np.max(datamaxes)
+            datarange = abs(datamax - datamin)
+            
+                
+            # Make yscale log if data range is over threshold
+            # print(param, new_ylim[0], new_ylim[1])
+            
+            if logscale is True and datamax/datamin > log_threshold:
+                axes[i].set_yscale("symlog")
+                axes[i].yaxis.set_major_locator(mpl.ticker.LogLocator(numticks=10))
+                ymax = datamax / auto_y_pad_log
+                ymin = datamin * auto_y_pad_log
+            else:
+                ymax = datamax + datarange * auto_y_pad
+                ymin = datamin - datarange * auto_y_pad
+                axes[i].set_yscale("linear")
+                
+            axes[i].grid(which="both", alpha = 1)
+            axes[i].grid(which="minor", visible = True)
+            axes[i].set_xlabel(xlabel, fontsize=9)
+            axes[i].set_title(f"{param}", fontsize = "x-large")
+            fig.suptitle(f"{region} profiles")
+            
+            # print(f"{param}, datamin = {datamin:.3f}, datamax = {datamax:.3f}, datarange = {datarange:.3f}")            
+            # print(f"       ymin: {ymin:.3f}, ymax: {ymax:.3f}")
+            
+            # if ymin < 0 and logscale is True:
+            #     print(f"Warning: {param} lower ylim below 0")
+            axes[i].set_ylim(ymin, ymax)
+
+        legend_items = []
+        for j, name in enumerate(cases.keys()):
+            legend_items.append(mpl.lines.Line2D([0], [0], color=colors[j], lw=2, ls = ls))
+            
+        fig.legend(legend_items, cases.keys(), ncol = len(cases), loc = "upper center", bbox_to_anchor=(0.5,0.15))
+        if save_name != "":
+            fig.savefig(f"{save_name}.png", bbox_inches="tight", pad_inches=0.2)
+        # fig.tight_layout()
+        
+def create_norm(logscale, norm, vmin, vmax):
+    if logscale:
+        if norm is not None:
+            raise ValueError(
+                "norm and logscale cannot both be passed at the same time."
+            )
+        if vmin * vmax > 0:
+            # vmin and vmax have the same sign, so can use standard log-scale
+            norm = mpl.colors.LogNorm(vmin=vmin, vmax=vmax)
+        else:
+            # vmin and vmax have opposite signs, so use symmetrical logarithmic scale
+            if not isinstance(logscale, bool):
+                linear_scale = logscale
+            else:
+                linear_scale = 1.0e-5
+            linear_threshold = min(abs(vmin), abs(vmax)) * linear_scale
+            norm = mpl.colors.SymLogNorm(linear_threshold, vmin=vmin, vmax=vmax)
+    elif norm is None:
+        norm = mpl.colors.Normalize(vmin=vmin, vmax=vmax)
+
+    return norm
+
+
+def camera_view(ax, loc, tokamak = "ST40"):
+    """
+    Available views:
+    ---------
+    lower_outer, lower2
+    """
+    
+    lims = dict()
+    if loc == "lower_outer":
+        lims = dict(x = (0.45, 0.65), y = (-0.87, -0.7))
+    elif loc == "lower2":
+        lims = dict(x = (0.15, 0.66), y = (-0.87, -0.5))
+    elif loc == "lower_half":
+        lims = dict(x = (None,None), y = (-0.87, 0.1))
+        
+    else:
+        raise Exception(f"Location {loc} not implemented yet")
+        
+    ax.set_xlim(lims["x"])
+    ax.set_ylim(lims["y"])
+    
+    
+def plot_perp_heat_fluxes(ds, ax = None, loc = "omp", 
+                          neutrals_only = False, 
+                          ylim = (None,None),
+                          particle_fluxes = False,
+                          species = "d"):
+    """
+    Plots poloidal integrals of radial heat fluxes
+    Plot is for LHS cell edges and then the outermost RHS cell edge is appended
+    This way zero radial flux appears as a "0" on both ends.
+    """
+    lw = 1
+    
+    if ds.coords["t"].shape != ():
+        raise Exception("Must supply single time slice")
+    
+    if ax == None:
+        fig, ax = plt.subplots()
+
+    if loc == "integral":
+        d = ds.isel(x=slice(2,-2)).sum("theta")
+        print("Integrating poloidally")
+        ylabel = "Radial heat flow $[MW]$"
+        title = "Whole domain radial heat flow integral"
+        scale = 1e-6
+    elif loc == "omp":
+        d = ds.hermesm.select_region("outer_midplane_a").isel(x=slice(2,-2))
+        ylabel = "Radial heat flux $[Wm^{-2}]$"
+        title = "Radial heat fluxes at OMP"
+        scale = 1
+    elif loc == "imp":    
+        d = ds.hermesm.select_region("inner_midplane_a").isel(x=slice(2,-2))
+        ylabel = "Radial heat flux $[Wm^{-2}]$"
+        title = "Radial heat fluxes at IMP"
+        scale = 1
+    else:
+        raise Exception("Location must be omp, imp or integral")
+
+    
+    # if "omp" in loc:
+    #     d = domain.hermesm.select_region("outer_midplane_a").isel(x=slice(2,-2))
+    # elif "imp" in loc:
+    #     d = domain.hermesm.select_region("inner_midplane_a").isel(x=slice(2,-2))
+    # else:
+    #     raise Exception("Location must contain omp or imp")
+        
+    omp = ds.hermesm.select_region("outer_midplane_a").isel(x=slice(2,-2))
+    dist = (omp["R"] - omp["R"][ds.metadata["ixseps1"]])
+    dist = np.insert(dist.values, 0, dist.values[0] - (dist.values[1] - dist.values[0]))
+
+    def append_rhs(x):
+        F = d[x].values
+        rhs = d[x.replace("_L_", "_R_")][-1].values
+        return np.concatenate([F, [rhs]])
+
+    m = "o"
+    ms = 0
+    
+    if neutrals_only is False:
+        ax.plot(dist, append_rhs("hf_perp_diff_L_e")*scale, label = "Electron total", marker = m, ms = 0, c = "teal")
+        ax.plot(dist, append_rhs("hf_perp_diff_L_d+")*scale, label = "Ion conduction", marker = m, ms = ms, ls = "--", c = "red")
+        ax.plot(dist, append_rhs("hf_perp_conv_L_d+")*scale, label = "Ion convection", marker = "x",ls = ":", ms = ms, c = "red")
+        ax.plot(dist, append_rhs("hf_perp_tot_L_d+")*scale, label = "Ion total", marker = "|",ls = "-", ms = 0, c = "red")
+    
+    ax.plot(dist, append_rhs("hf_perp_diff_L_d")*scale, label = "Neutral conduction", marker = m, ls = "--", ms = ms, c = "dimgray")
+    ax.plot(dist, append_rhs("hf_perp_conv_L_d")*scale, label = "Neutral convection", marker = "x",ls = ":", ms = ms, c = "dimgray")
+    ax.plot(dist, append_rhs("hf_perp_tot_L_d")*scale, label = "Neutral total", marker = "|",ls = "-", ms = ms, c = "dimgray")
+    
+    leg = ax.legend(loc = "upper right", bbox_to_anchor = (1,1), fontsize = 10)
+    
+    for line in leg.get_lines():
+        line.set_linewidth(2.0)
+    # domain["hf_perp_diff_R_d"].plot(ax = ax, label = "Neutral conduction")
+    # domain["hf_perp_conv_R_d"].plot(ax = ax, label = "Neutral convection")
+    ax.set_ylabel(ylabel)
+    ax.set_xlabel("Distance from separatrix [m]")
+    ax.set_title(title)
+    ax.set_ylim(ylim)
+    
+def plot_perp_particle_fluxes(ds):
+    """
+    Plots poloidal integrals of radial particle fluxes
+    Plot is for LHS cell edges and then the outermost RHS cell edge is appended
+    This way zero radial flux appears as a "0" on both ends.
+    """
+    
+    lw = 1
+    
+    def append_rhs(x):
+        F = d[x]
+        rhs = d[x.replace("_L_", "_R_")][-1].values
+        return np.concatenate([F, [rhs]])
+    
+    if ds.coords["t"].shape != ():
+        raise Exception("Must supply single time slice")
+    
+    fig, ax = plt.subplots(figsize=(4,3), dpi = 150)
+    d = ds.isel(x=slice(2,-2)).sum("theta")
+    
+    Fi = append_rhs("pf_perp_diff_L_d+")
+    Fn = append_rhs("pf_perp_diff_L_d")
+    
+    Ft = Fi + Fn
+    ax.plot(range(len(Fi)), Fi,  marker = "o", label = f"d+", ms = 2, c = "teal", lw = lw)
+    ax.plot(range(len(Fi)), Fn,  marker = "o", label = f"d", ms = 2, c = "darkorange", lw = lw)
+    
+    ax.set_xlabel("Radial index")
+    ax.set_ylabel("Particle flow [s-1]")
+    ax.set_title("Particle flow integral")
+    ax.grid()
+    ax.legend()
+    
+def plot_particle_balance(ds, ylims = (None, None)):
+    """
+    Plot net domain particle flows and the particle imbalance as a function of time.
+    Particle flows are aggregated for all heavy species. 
+    Requires you to have calculated the balance to begin with (see fluxes.py)
+    """
+    fig, ax = plt.subplots(figsize=(4,3), dpi = 150)
+    m = ds.metadata
+    data_pos = [ds["pf_int_core_net"], ds["pf_int_sol_net"], ds["pf_int_src_net"]]
+    labels_pos = ["Core", "SOL", "Source"]
+
+    data_neg = [ds["pf_int_targets_net"]]
+    labels_neg = ["Targets"]
+
+    # Ignore first X time for ylim calculation
+    mins = []
+    maxs = []
+    for data in data_neg + data_pos:
+        tlen = len(data.coords["t"])
+        data = data.isel(t = slice(int(tlen*0.1), None))
+        mins.append(np.nanmin(data.values))
+        maxs.append(np.nanmax(data.values))
+        
+    max_magnitude = max( [abs(min(mins)), abs(max(maxs))] )
+    ymin = - max_magnitude * 1.2
+    ymax = max_magnitude * 1.2
+    
+    ax.stackplot(ds.coords["t"], data_pos, labels = labels_pos, baseline = "zero", colors = ["teal", "cyan", "navy"], alpha = 0.7)
+    ax.stackplot(ds.coords["t"], data_neg, labels = labels_neg, baseline = "zero", colors = ["darkorange"], alpha = 0.7)
+
+    ax.plot(ds.coords["t"], ds["pf_int_total_net"], lw = 2, ls = "--", c = "k", label = "Imbalance")
+    ax.set_xlabel("Time [s]")
+    ax.set_ylabel("Particle flow [s-1]")
+    ax.set_title("Particle balance")
+    
+    if ylims != (None, None):
+        ax.set_ylim(ylims)
+    else:
+        ax.set_ylim(ymin,ymax)
+    fig.legend(bbox_to_anchor = (1.25,0.9), loc = "upper right")
+    ax.grid(lw = 0.5)
+    
+def plot_heat_balance(ds, ylims = (None, None)):
+    """
+    Plot net domain heat flows and the heat imbalance as a function of time.
+    Heat flows are aggregated for all species. 
+    Requires you to have calculated the balance to begin with (see fluxes.py)
+    """
+    fig, ax = plt.subplots(figsize=(4,3), dpi = 150)
+    m = ds.metadata
+    data_pos = [ds["hf_int_core_net"], ds["hf_int_sol_net"], ds["hf_int_src_net"]]
+    labels_pos = ["Core", "SOL", "Source"]
+
+    data_neg = [ds["hf_int_targets_net"]]
+    labels_neg = ["Targets"]
+    print(type(data_neg))
+    if "hf_int_rad_ex_e" in ds.data_vars:
+        data_neg.append(ds["hf_int_rad_ex_e"])
+        labels_neg.append("Rad (ex)")
+        print(type(data_neg))
+    if "hf_int_rad_rec_e" in ds.data_vars:
+        data_neg.append(ds["hf_int_rad_rec_e"])
+        labels_neg.append("Rad (rec")
+
+    # Ignore first X time for ylim calculation
+    mins = []
+    maxs = []
+    for data in data_neg + data_pos:
+        tlen = len(data.coords["t"])
+        data = data.isel(t = slice(int(tlen*0.1), None))
+        mins.append(np.nanmin(data.values))
+        maxs.append(np.nanmax(data.values))
+        
+    max_magnitude = max( [abs(min(mins)), abs(max(maxs))] )
+    ymin = - max_magnitude * 1.2
+    ymax = max_magnitude * 1.2
+    
+
+    ax.stackplot(ds.coords["t"], data_pos, labels = labels_pos, baseline = "zero", colors = ["teal", "cyan", "navy"], alpha = 0.7)
+    ax.stackplot(ds.coords["t"], data_neg, labels = labels_neg, baseline = "zero", colors = ["darkorange", "deeppink", "crimson"], alpha = 0.7)
+
+    ax.plot(ds.coords["t"], ds["hf_int_total_net"], lw = 2, ls = "--", c = "k", label = "Imbalance")
+    ax.set_xlabel("Time [s]")
+    ax.set_ylabel("Domain heat flow [W]")
+    ax.set_title("Heat balance")
+    
+    
+    if ylims != (None, None):
+        ax.set_ylim(ylims)
+    else:
+        ax.set_ylim(ymin,ymax)
+    fig.legend(bbox_to_anchor = (1.25,0.9), loc = "upper right")
+    ax.grid(lw = 0.5)
+    
+def plot_omp(da_list, legend = True, title = True, dpi = 150, **kwargs):
+    """
+    Wrap standard Xarray plotter for the outboard midplane
+    """
+    fig, ax = plt.subplots(figsize=(4,3), dpi = dpi)
+    for da in da_list:
+        da.hermesm.select_region("outer_midplane_a").plot(ax = ax, label = da.standard_name, **kwargs)
+        
+    ax.grid()
+    if legend is True and len(da_list)>1:
+        ax.legend()
+    
+    if len(da_list) == 1 and title is True:
+        ax.set_title(da_list[0].standard_name)
+    else:
+        ax.set_title("")
+    
+
+def plot_density_feedback_controller(ds):
+    """
+    Plot the upstream density, and the feedback signal breakdown
+    """
+    fig, axes = plt.subplots(1,3, figsize=(4.5*3, 3.5), dpi = 120)
+    fig.subplots_adjust(wspace=0.3, bottom = 0.2)
+    colors = ["teal", "darkorange", "firebrick", "deeppink", "green", "navy"]
+
+        
+    ds = ds.isel(pos=slice(2,-1))
+    particle_count = ((ds["Ne"] + ds["Nd"])*ds["dv"]).sum("pos")
+    ds["Ne"].isel(pos=0).plot(ax = axes[0], c = colors[0])
+    # ds["densi"]
+    
+    ds["density_feedback_src_p_d+"].plot(ax = axes[1], c = "darkorange", label = "P")
+    ds["density_feedback_src_i_d+"].plot(ax = axes[1], c = "purple", label = "I")
+    
+    ds["density_feedback_src_mult_d+"].plot(ax = axes[1], c = colors[0], ls = ":", label = "Total")
+
+
+    # pflux.plot(ax=axes[2])
+    axes[0].set_title("Upstream density")
+    axes[1].set_title("Signal breakdown")
+    axes[1].legend()
+    axes[2].set_title("Relative error")
+    axes[1].set_ylabel("-")
+
+
+    for ax in axes:
+        ax.grid()
+        
+def plot_2d_timeslices(ds, param, tinds, 
+                       logscale = True, 
+                       cmap = "Spectral_r", 
+                       vmin = None, vmax = None, 
+                       ylim = (None,None),
+                       xlim = (None,None),
+                       common_scale = True,
+                       **kwargs):
+    """
+    Plot sequence of polygon plots for a number of timesteps of a given parameter
+    
+    Inputs
+    ------
+    ds: xarray dataset
+    param: parameter to plot
+    tinds: list of timestep indices to plot
+    vmin, vmax: min and max values for colorbar (if None, it's auto)
+    """
+
+    nfigs = len(tinds)
+    fig, axes = plt.subplots(1,nfigs, figsize = (3*nfigs,5), dpi = 150, sharey = True)
+    
+    # Get min and max
+    mins, maxes = [], []
+    for i, tind in enumerate(tinds):
+        mins.append(np.nanmin(ds.isel(t=tind)[param].hermesm.clean_guards().values))
+        maxes.append(np.nanmax(ds.isel(t=tind)[param].hermesm.clean_guards().values))
+    
+    if vmin == None: vmin = np.nanmin(mins)
+    if vmax == None: vmax = np.nanmax(maxes)
+
+    # Make norm and get settings 
+    norm = create_norm(logscale, None, vmin, vmax)
+    style = dict(cmap = cmap, antialias = True, linewidth = 0.1, linecolor = "k",
+                add_colorbar = False)
+    
+    style.update(**kwargs)   # Add custom settings
+    
+    # Plot
+    for i, tind in enumerate(tinds):
+        if common_scale is True:
+            ds.isel(t=tind)[param].hermesm.clean_guards().bout.polygon(ax = axes[i], norm = norm, **style)
+        else:
+            ds.isel(t=tind)[param].hermesm.clean_guards().bout.polygon(ax = axes[i], vmin = None, vmax = None, **style)
+        axes[i].set_title(f"t = {ds.isel(t=tind)['t'].values}")
+        
+        if i != 0:
+            axes[i].set_ylabel("")
+            axes[i].tick_params(axis="y", which="both", left=False,labelleft=False)
+        axes[i].set_ylim(-0.9, 0.1)
+        
+        if xlim != (None, None):
+            axes[i].set_xlim(xlim)
+        else:
+            axes[i].set_xlim(0.15, 0.78)
+            
+        if ylim != (None, None):
+            axes[i].set_ylim(ylim)
+        else:
+            axes[i].set_ylim(-0.88, 0.1)
+        
+    # Add colorbar
+    sm = plt.cm.ScalarMappable(norm=norm, cmap=cmap)
+    cax = fig.add_axes([
+        axes[-1].get_position().x1+0.02,
+        axes[-1].get_position().y0,0.01,
+        axes[-1].get_position().height])
+    cbar = plt.colorbar(mappable = sm, cax=cax, label = param) # Similar to fig.colorbar(im, cax = cax)
+        
+    fig.subplots_adjust(wspace = 0)
+
+def plot2d(
+    toplot,
+    clean_guards = True,
+    ylim = (None, None),
+    xlim = (None, None),
+    title = "",
+    tight_layout = True,
+    cmap = "Spectral_r",
+    dpi = 150,
+    scale = 1,
+    grid = True,
+    margins = (None, None),
+    save_path = "",
+    w_pad = -2,
+    **kwargs):
+
+    """
+    User friendly plot of a number of dataarrays in a row
+    Input: 
+        [dict(data = da, **kwargs)]
+    """
+
+    numplots = len(toplot)
+    fig, axes = plt.subplots(1, numplots, dpi = dpi/scale, figsize = (11/3*numplots*scale,4*scale))
+    if len(toplot) == 1: axes = [axes]
+
+    default_kwargs = {
+        "targets" : False, "cmap" : cmap, "antialias": True, 
+        "separatrix_kwargs" : dict(linewidth = 1, color = "white", linestyle = "-")}
+    
+    kwargs = {**default_kwargs, **kwargs}
+
+    for i, inputs in enumerate(toplot):
+        defaults = {"vmin" : None, "vmax" : None, "logscale" : True}
+        data = inputs.pop("data")
+        
+        if "title" in inputs:
+            figtitle = inputs.pop("title")
+        elif "name" in data.attrs:
+            figtitle = data.name
+        else:
+            figtitle = ""
+            print("WARNING: Passed dataarray with no name or title")
+        settings = {**defaults, **inputs, **kwargs}    
+        if clean_guards == True: data = data.hermesm.clean_guards() 
+
+        data.bout.polygon(ax = axes[i], **settings)
+        axes[i].set_title(figtitle)
+
+    for ax in axes:
+
+        if ylim != (None, None): ax.set_ylim(ylim)
+        if xlim != (None, None): ax.set_xlim(xlim)
+        ax.grid(which="both", visible = grid)
+        if margins != (None, None): ax.margins(x=margins[0], y = margins[1])
+
+    fig.suptitle(title)
+    if tight_layout is True: fig.tight_layout(w_pad = w_pad)
+
+    if save_path != "":
+        plt.savefig(save_path)
+    
+    
+def plot_cvode_performance(dict_ds, logscale = True):
+    """
+    Compare CVODE performance of multiple cases
+    """
+    
+    for name in dict_ds:
+        if "ms_per_24hrs" not in dict_ds[name]:
+            dict_ds[name].hermesm.get_cvode_metrics()
+        
+    for param in ["ms_per_24hrs", "nonlin_fails", "lin_per_nonlin", "precon_per_function", "cvode_last_step"]:
+        scale = "log"
+        fig, ax = plt.subplots(figsize=(5,4), dpi = 150)
+        
+        style = dict(lw = 1)
+
+        for name in dict_ds:
+            ds = dict_ds[name]
+            if param in ds:
+                ax.plot((ds["t"] - ds["t"][0])[1:], ds[param][1:], label = name, **style)
+            else:
+                print(f"{param} not found in {name}")
+        ax.legend(loc = "upper center", bbox_to_anchor=(0.5, -0.15), ncols = 2)
+        ax.set_title(param)
+        # ax.set_ylabel("ms plasma time / 24hr wall time")
+        ax.set_xlabel("Sim time [s]")    
+        if logscale is True:
+            ax.set_yscale("symlog")
+            
+        ax.set_xscale("log")
+
+def plot_cvode_performance_single(ds):
+    """
+    Print useful CVODE stats
+    """
+
+    nx = 4
+    ny = 2
+    fig, axes = plt.subplots(ny, nx, figsize = (3*nx, 3*ny))
+
+    def get_noncum_cvode(data):
+        data = np.diff(data.values, prepend = data.values[0])
+        for i, x in enumerate(data):
+            if x < 0:
+                data[i] = data[i+1]
+        return data
+
+    toplot = {}
+    t = ds["t"].values * 1e3
+
+    d = {}
+    laststep = ds["cvode_last_step"]
+    nfevals = get_noncum_cvode(ds["cvode_nfevals"])
+    npevals = get_noncum_cvode(ds["cvode_npevals"])
+    nliters = get_noncum_cvode(ds["cvode_nliters"])
+    nniters = get_noncum_cvode(ds["cvode_nniters"])
+    nnfails = get_noncum_cvode(ds["cvode_nonlin_fails"])
+    nfails = get_noncum_cvode(ds["cvode_num_fails"])
+    slims = get_noncum_cvode(ds["cvode_stab_lims"])
+    lorder = ds["cvode_last_order"]
+
+    if "wtime" in ds:
+        wtime = ds["wtime"]
+        stime = np.diff(t, prepend = t[0]*0.99)
+        ms_per_24hrs = (stime) / (wtime/(60*60*24))  # ms simulated per 24 hours
+    else:
+        print("WARNING: wtime not found in dataset, ensure you use the right xBOUT version")
+        ms_per_24hrs = 0
+
+    ax = axes[0,0 ]
+    ax.plot(t, laststep)
+    ax.set_yscale("log")
+    ax.set_title("Last timestep")
+
+    ax = axes[0,1]
+    ax.plot(t[1:], lorder[1:])
+    ax.set_title("Last order")
+
+    ax = axes[0,2]
+    ax.plot(t, nfevals)
+    ax.set_title("Function evals")
+
+    ax = axes[0,3]
+    ax.plot(t, npevals/nfevals)
+    ax.set_title("Precon / function evals")
+
+    ax = axes[1,0]
+    ax.plot(t[1:], ms_per_24hrs[1:])
+    ax.set_title("ms stime / 24hrs wtime")
+
+    ax = axes[1,1]
+    ax.plot(t, nniters, label = "Nonlinear")
+    ax.plot(t, nliters, label = "Linear")
+    ax.set_title("Iterations")
+    ax.legend()
+
+    ax = axes[1,2]
+    ax.plot(t, nliters/nniters)
+    ax.set_title("Linear/nonlinear ratio")
+
+    ax = axes[1,3]
+    ax.plot(t, nnfails, label = "Nonlinear")
+    ax.plot(t, nfails, label = "Local error")
+    ax.set_title("Fails")
+    ax.legend()
+
+    for ax in axes.flatten():
+        ax.set_xlabel("t")
+
+
     fig.tight_layout()